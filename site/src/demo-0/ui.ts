--- conflicted
+++ resolved
@@ -12,10 +12,7 @@
   bloom: boolean;
   fxaa: boolean;
   FPS: string;
-<<<<<<< HEAD
-=======
   oitType: string;
->>>>>>> e32daa65
   animation?: string;
 }
 
@@ -42,12 +39,8 @@
       water: this._viewer.waterEnabled(),
       bloom: this._viewer.bloomEnabled(),
       fxaa: this._viewer.FXAAEnabled(),
-<<<<<<< HEAD
-      FPS: ''
-=======
       FPS: '',
       oitType: this._oitNames[this._oitTypes.indexOf(this._viewer.getOITType())]
->>>>>>> e32daa65
     };
     this._animationController = null;
     this.create();
