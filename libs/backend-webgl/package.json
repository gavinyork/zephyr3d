{
  "name": "@zephyr3d/backend-webgl",
<<<<<<< HEAD
  "version": "0.1.3",
  "description": "The WebGL backend of zephyr3d",
=======
  "version": "0.1.0",
  "description": "The WebGL device backend of zephyr3d",
>>>>>>> fd385f0c
  "homepage": "https://github.com/gavinyork/zephyr3d#readme",
  "type": "module",
  "main": "./dist/index.js",
  "module": "./dist/index.js",
  "types": "./dist/index.d.ts",
  "files": [
    "**/*.js",
    "**/*.d.ts",
    "**/*.js.map"
  ],
  "sideEffects": false,
  "repository": {
    "type": "git",
    "url": "git+https://github.com/gavinyork/zephyr3d.git"
  },
  "scripts": {
    "clean": "shx rm -rf ./dist .tsbuildinfo",
    "tsc": "tsc -p . --noEmit",
    "build": "cross-env NODE_OPTIONS=--max_old_space_size=8192 rollup -c --silent"
  },
  "keywords": [
    "javascript",
    "3d",
    "rendering",
    "engine",
    "webgl",
    "webgpu",
    "canvas",
    "zephyr3d",
    "device"
  ],
  "license": "MIT",
  "bugs": {
    "url": "https://github.com/gavinyork/zephyr3d/issues"
  },
  "engines": {
    "node": ">=16.18.0"
  },
  "devDependencies": {
    "@babel/core": "^7.20.12",
    "@babel/preset-env": "^7.20.2",
    "@rollup/plugin-babel": "^6.0.3",
    "@rollup/plugin-node-resolve": "^15.0.1",
    "@rollup/plugin-strip": "^3.0.2",
    "@rollup/plugin-terser": "^0.4.0",
    "@rollup/pluginutils": "^5.0.2",
    "@swc/core": "^1.3.62",
    "@zephyr3d/base": "workspace:^0.1.2",
    "@zephyr3d/device": "workspace:^0.2.0",
    "cross-env": "^7.0.3",
    "rollup": "^3.15.0",
    "rollup-plugin-copy": "^3.4.0",
    "rollup-plugin-dts": "^5.2.0",
    "rollup-plugin-swc3": "^0.8.2",
    "rollup-plugin-typescript2": "^0.34.1",
    "shx": "^0.3.4",
    "typescript": "^5.1.3"
  },
  "peerDependencies": {
    "@zephyr3d/base": "workspace:^0.1.2",
    "@zephyr3d/device": "workspace:^0.2.0"
  },
  "dependencies": {
    "@types/node": "^18.13.0",
    "@webgpu/types": "^0.1.31"
  }
}<|MERGE_RESOLUTION|>--- conflicted
+++ resolved
@@ -1,12 +1,7 @@
 {
   "name": "@zephyr3d/backend-webgl",
-<<<<<<< HEAD
   "version": "0.1.3",
-  "description": "The WebGL backend of zephyr3d",
-=======
-  "version": "0.1.0",
   "description": "The WebGL device backend of zephyr3d",
->>>>>>> fd385f0c
   "homepage": "https://github.com/gavinyork/zephyr3d#readme",
   "type": "module",
   "main": "./dist/index.js",
