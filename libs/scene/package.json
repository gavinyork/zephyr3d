{
  "name": "@zephyr3d/scene",
  "version": "0.6.1",
  "description": "Scene API for zephyr3d",
  "homepage": "https://github.com/gavinyork/zephyr3d#readme",
  "type": "module",
  "main": "./dist/index.js",
  "module": "./dist/index.js",
  "types": "./dist/index.d.ts",
  "files": [
    "**/*.js",
    "**/*.d.ts",
    "**/*.js.map"
  ],
  "sideEffects": false,
  "repository": {
    "type": "git",
    "url": "git+https://github.com/gavinyork/zephyr3d.git"
  },
  "scripts": {
    "clean": "shx rm -rf ./dist .tsbuildinfo",
    "build:check": "tsc -p . --noEmit",
    "lint": "cross-env NODE_OPTIONS=--max_old_space_size=8192 eslint \"src/**/*.ts\" -f compact",
    "lint-fix": "cross-env NODE_OPTIONS=--max_old_space_size=8192 eslint --fix \"src/**/*.ts\" -f compact",
    "build": "cross-env NODE_OPTIONS=--max_old_space_size=8192 rollup -c --silent"
  },
  "keywords": [
    "javascript",
    "3d",
    "rendering",
    "engine",
    "webgl",
    "webgpu",
    "canvas",
    "zephyr3d",
    "device"
  ],
  "license": "MIT",
  "bugs": {
    "url": "https://github.com/gavinyork/zephyr3d/issues"
  },
  "engines": {
    "node": ">=16.18.0"
  },
  "devDependencies": {
    
    
    
    
    
    
    
    "@babel/core": "^7.20.12",
    "@babel/preset-env": "^7.20.2",
    "@rollup/plugin-node-resolve": "~16.0.0",
    "@rollup/plugin-strip": "~3.0.4",
    "@rollup/plugin-terser": "~0.4.4",
    "@rollup/pluginutils": "~5.1.4",
    "@swc/core": "^1.3.62",
<<<<<<< HEAD
    "cross-env": "^7.0.3",
    "rollup": "^3.15.0",
=======
    "rollup-plugin-swc3": "~0.12.1",
    "rollup": "~4.30.1",
    "rollup-plugin-dts": "~6.1.1",
>>>>>>> 3e8b4a44
    "rollup-plugin-copy": "^3.4.0",
    "rollup-plugin-dts": "^5.2.0",
    "rollup-plugin-swc3": "^0.8.2",
    "rollup-plugin-typescript2": "^0.34.1",
    "shx": "^0.3.4",
<<<<<<< HEAD
    "typescript": "^5.1.3"
  },
  "dependencies": {
    "@types/draco3d": "^1.4.9",
    "@webgpu/types": "^0.1.40",
    "@zephyr3d/base": "workspace:^0.1.5",
    "@zephyr3d/device": "workspace:^0.2.4"
=======
    "cross-env": "^7.0.3",
    "typescript": "^5.7.3",
    "eslint": "~9.38.0",
    "@eslint/js": "~9.38.0",
    "@typescript-eslint/parser": "~8.46.1",
    "@typescript-eslint/eslint-plugin": "~8.46.1",
    "prettier": "~3.6.2",
    "eslint-plugin-prettier": "~5.5.4",
    "eslint-config-prettier": "~10.1.8",
    "eslint-plugin-import": "~2.32.0",
    "eslint-import-resolver-typescript": "~4.4.4",
    "eslint-plugin-tsdoc": "~0.4.0",
    "globals": "^16.4.0",
    "eslint-formatter-compact": "~8.40.0"
  },
  "dependencies": {
    "@zephyr3d/base": "workspace:*",
    "@zephyr3d/device": "workspace:*",
    "@webgpu/types": "^0.1.65",
    "@types/draco3d": "^1.4.9",
    "es-module-lexer": "^1.7.0"
>>>>>>> 3e8b4a44
  }
}<|MERGE_RESOLUTION|>--- conflicted
+++ resolved
@@ -43,13 +43,13 @@
     "node": ">=16.18.0"
   },
   "devDependencies": {
-    
-    
-    
-    
-    
-    
-    
+
+
+
+
+
+
+
     "@babel/core": "^7.20.12",
     "@babel/preset-env": "^7.20.2",
     "@rollup/plugin-node-resolve": "~16.0.0",
@@ -57,28 +57,12 @@
     "@rollup/plugin-terser": "~0.4.4",
     "@rollup/pluginutils": "~5.1.4",
     "@swc/core": "^1.3.62",
-<<<<<<< HEAD
-    "cross-env": "^7.0.3",
-    "rollup": "^3.15.0",
-=======
     "rollup-plugin-swc3": "~0.12.1",
     "rollup": "~4.30.1",
     "rollup-plugin-dts": "~6.1.1",
->>>>>>> 3e8b4a44
     "rollup-plugin-copy": "^3.4.0",
-    "rollup-plugin-dts": "^5.2.0",
-    "rollup-plugin-swc3": "^0.8.2",
     "rollup-plugin-typescript2": "^0.34.1",
     "shx": "^0.3.4",
-<<<<<<< HEAD
-    "typescript": "^5.1.3"
-  },
-  "dependencies": {
-    "@types/draco3d": "^1.4.9",
-    "@webgpu/types": "^0.1.40",
-    "@zephyr3d/base": "workspace:^0.1.5",
-    "@zephyr3d/device": "workspace:^0.2.4"
-=======
     "cross-env": "^7.0.3",
     "typescript": "^5.7.3",
     "eslint": "~9.38.0",
@@ -95,11 +79,10 @@
     "eslint-formatter-compact": "~8.40.0"
   },
   "dependencies": {
-    "@zephyr3d/base": "workspace:*",
-    "@zephyr3d/device": "workspace:*",
+    "@zephyr3d/base": "workspace:^0.1.5",
+    "@zephyr3d/device": "workspace:^0.2.4",
     "@webgpu/types": "^0.1.65",
     "@types/draco3d": "^1.4.9",
     "es-module-lexer": "^1.7.0"
->>>>>>> 3e8b4a44
   }
 }