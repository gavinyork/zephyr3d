{
  "name": "@zephyr3d/scene",
<<<<<<< HEAD
  "version": "0.2.0",
  "description": "scene system for zephyr3d",
=======
  "version": "0.1.0",
  "description": "Scene API for zephyr3d",
>>>>>>> fd385f0c
  "homepage": "https://github.com/gavinyork/zephyr3d#readme",
  "type": "module",
  "main": "./dist/index.js",
  "module": "./dist/index.js",
  "types": "./dist/index.d.ts",
  "files": [
    "**/*.js",
    "**/*.d.ts",
    "**/*.js.map"
  ],
  "sideEffects": false,
  "repository": {
    "type": "git",
    "url": "git+https://github.com/gavinyork/zephyr3d.git"
  },
  "scripts": {
    "clean": "shx rm -rf ./dist .tsbuildinfo",
    "tsc": "tsc -p . --noEmit",
    "build": "cross-env NODE_OPTIONS=--max_old_space_size=8192 rollup -c --silent"
  },
  "keywords": [
    "javascript",
    "3d",
    "rendering",
    "engine",
    "webgl",
    "webgpu",
    "canvas",
    "zephyr3d",
    "device"
  ],
  "license": "MIT",
  "bugs": {
    "url": "https://github.com/gavinyork/zephyr3d/issues"
  },
  "engines": {
    "node": ">=16.18.0"
  },
  "devDependencies": {
    "@babel/core": "^7.20.12",
    "@babel/preset-env": "^7.20.2",
    "@rollup/plugin-babel": "^6.0.3",
    "@rollup/plugin-node-resolve": "^15.0.1",
    "@rollup/plugin-strip": "^3.0.2",
    "@rollup/plugin-terser": "^0.4.0",
    "@rollup/pluginutils": "^5.0.2",
    "@swc/core": "^1.3.62",
    "@zephyr3d/base": "workspace:^0.1.2",
    "@zephyr3d/device": "workspace:^0.2.0",
    "cross-env": "^7.0.3",
    "rollup": "^3.15.0",
    "rollup-plugin-copy": "^3.4.0",
    "rollup-plugin-dts": "^5.2.0",
    "rollup-plugin-swc3": "^0.8.2",
    "rollup-plugin-typescript2": "^0.34.1",
    "shx": "^0.3.4",
    "typescript": "^5.1.3"
  },
  "peerDependencies": {
    "@zephyr3d/base": "workspace:^0.1.2",
    "@zephyr3d/device": "workspace:^0.2.0"
  },
  "dependencies": {
    "@webgpu/types": "^0.1.31"
  }
}<|MERGE_RESOLUTION|>--- conflicted
+++ resolved
@@ -1,12 +1,7 @@
 {
   "name": "@zephyr3d/scene",
-<<<<<<< HEAD
   "version": "0.2.0",
-  "description": "scene system for zephyr3d",
-=======
-  "version": "0.1.0",
   "description": "Scene API for zephyr3d",
->>>>>>> fd385f0c
   "homepage": "https://github.com/gavinyork/zephyr3d#readme",
   "type": "module",
   "main": "./dist/index.js",
