import { BindGroup, GPUProgram, PBInsideFunctionScope, PBShaderExp, ProgramBuilder, Texture2D, TextureSampler, VertexSemantic } from "@zephyr3d/device";
import { LIGHT_TYPE_DIRECTIONAL, LIGHT_TYPE_POINT, LIGHT_TYPE_SPOT, RENDER_PASS_TYPE_DEPTH_ONLY, RENDER_PASS_TYPE_FORWARD, RENDER_PASS_TYPE_SHADOWMAP } from "../values";
import { Material } from "./material";
import { DrawContext, EnvironmentLighting, ShadowMapPass } from "../render";
import { ShaderFramework, encodeColorOutput, encodeNormalizedFloatToRGBA, nonLinearDepthToLinear, nonLinearDepthToLinearNormalized } from "../shaders";
import { Application } from "../app";
import { Matrix4x4, Vector4 } from "@zephyr3d/base";
import { UnlitMaterial } from "./unlit";

const allRenderPassTypes = [RENDER_PASS_TYPE_FORWARD, RENDER_PASS_TYPE_SHADOWMAP, RENDER_PASS_TYPE_DEPTH_ONLY];

export type BlendMode = 'none'|'blend'|'additive'|'max'|'min'
export abstract class MeshMaterial extends Material {
  protected static readonly FEATURE_ALPHATEST = 'mm_alphatest';
  protected static readonly FEATURE_ALPHABLEND = 'mm_alphablend';
  protected static readonly FEATURE_ALPHATOCOVERAGE = 'mm_alphatocoverage';
  private _features: Map<string, number>;
  private _featureStates: unknown[][];
  private _featureIndex: number;
  private _alphaCutoff: number;
  private _blendMode: BlendMode;
  private _opacity: number;
  constructor(){
    super();
    this._features = new Map();
    this._featureStates = [];
    this._featureStates[RENDER_PASS_TYPE_FORWARD] = [];
    this._featureStates[RENDER_PASS_TYPE_SHADOWMAP] = [];
    this._featureStates[RENDER_PASS_TYPE_DEPTH_ONLY] = [];
    this._featureIndex = 0;
    this._alphaCutoff = 0;
    this._blendMode = 'none';
    this._opacity = 1;
  }
  /** A value between 0 and 1, presents the cutoff for alpha testing */
  get alphaCutoff(): number {
    return this._alphaCutoff;
  }
  set alphaCutoff(val: number) {
    if (this._alphaCutoff !== val) {
      this.useFeature(MeshMaterial.FEATURE_ALPHATEST, val > 0);
      this._alphaCutoff = val;
    }
  }
  get alphaToCoverage(): boolean {
    return this.featureUsed(MeshMaterial.FEATURE_ALPHATOCOVERAGE, RENDER_PASS_TYPE_FORWARD);
  }
  set alphaToCoverage(val: boolean) {
    this.useFeature(MeshMaterial.FEATURE_ALPHATOCOVERAGE, !!val, RENDER_PASS_TYPE_FORWARD);
  }
  /** Blending mode */
  get blendMode(): BlendMode {
    return this._blendMode;
  }
  set blendMode(val: BlendMode) {
    if (this._blendMode !== val) {
      this._blendMode = val;
      this.useFeature(MeshMaterial.FEATURE_ALPHABLEND, this._blendMode !== 'none' || this._opacity < 1, RENDER_PASS_TYPE_FORWARD)
    }
  }
  /** A value between 0 and 1, presents the opacity */
  get opacity(): number {
    return this._opacity;
  }
  set opacity(val: number) {
    val = val < 0 ? 0 : val > 1 ? 1 : val;
    if (this._opacity !== val) {
      this._opacity = val;
      this.useFeature(MeshMaterial.FEATURE_ALPHABLEND, this._opacity < 1, RENDER_PASS_TYPE_FORWARD);
    }
  }
  /** @internal */
  private updateBlendingState(ctx: DrawContext) {
    const blending = this.featureUsed<boolean>(MeshMaterial.FEATURE_ALPHABLEND, ctx.renderPass.type);
    const a2c = this.featureUsed<boolean>(MeshMaterial.FEATURE_ALPHATOCOVERAGE, ctx.renderPass.type);
    if (blending || a2c) {
      const blendingState = this.stateSet.useBlendingState();
      if (blending) {
        blendingState.enable(true);
        if (this._blendMode === 'additive') {
          blendingState.setBlendEquation('add', 'add');
          blendingState.setBlendFunc('one', 'one');
        } else if (this._blendMode === 'max') {
          blendingState.setBlendEquation('max', 'add');
          blendingState.setBlendFuncRGB('one', 'one');
          blendingState.setBlendFuncAlpha('zero', 'one');
        } else if (this._blendMode === 'min') {
          blendingState.setBlendEquation('min', 'add');
          blendingState.setBlendFuncRGB('one', 'one');
          blendingState.setBlendFuncAlpha('zero', 'one');
        } else {
          blendingState.setBlendEquation('add', 'add');
          blendingState.setBlendFunc('one', 'inv-src-alpha');
        }
      } else {
        blendingState.enable(false);
      }
      blendingState.enableAlphaToCoverage(a2c);
    } else if (this.stateSet.blendingState?.enabled && !blending) {
      this.stateSet.defaultBlendingState();
    }
  }
  /** true if the material is transparency */
  isTransparent(): boolean {
    return this._blendMode !== 'none' || this._opacity < 1;
  }
  beginDraw(ctx: DrawContext): boolean {
    this.updateBlendingState(ctx);
    return super.beginDraw(ctx);
  }
  /** @internal */
  protected createProgram(ctx: DrawContext): GPUProgram {
    const pb = new ProgramBuilder(Application.instance.device);
    if (ctx.renderPass.type === RENDER_PASS_TYPE_SHADOWMAP) {
      const shadowMapParams = ctx.shadowMapInfo.get((ctx.renderPass as ShadowMapPass).light);
      pb.emulateDepthClamp = !!shadowMapParams.depthClampEnabled;
    }
    return this._createProgram(pb, ctx);
  }
  /**
   * Check if a feature is in use for given render pass type.
   *
   * @param feature - The feature name
   * @param renderPassType - Render pass type
   * @returns true if the feature is in use, otherwise false.
   */
  protected featureUsed<T = unknown>(feature: string, renderPassType: number): T {
    const index = this._features.get(feature);
    return this._featureStates[renderPassType][index] as T;
  }
  /**
   * Use or unuse a feature of the material, this will cause the shader to be rebuild.
   *
   * @param feature - Which feature will be used or unused
   * @param use - true if use the feature, otherwise false
   */
  protected useFeature(feature: string, use: unknown, renderPassType: number[]|number = allRenderPassTypes) {
    if (typeof renderPassType === 'number') {
      renderPassType = [renderPassType];
    }
    let index = this._features.get(feature);
    if (index === void 0) {
      index = this._featureIndex++;
      this._features.set(feature, index);
    }
    let changed = false;
    for (const type of renderPassType) {
      if (type !== RENDER_PASS_TYPE_FORWARD && type !== RENDER_PASS_TYPE_SHADOWMAP && type !== RENDER_PASS_TYPE_DEPTH_ONLY) {
        console.error(`useFeature(): invalid render pass type: ${type}`);
      }
      if (this._featureStates[type][index] !== use) {
        this._featureStates[type][index] = use;
        changed = true;
      }
    }
    if (changed) {
      this.optionChanged(true);
    }
  }
  /**
   * {@inheritDoc Material._createHash}
   * @override
   */
  protected _createHash(renderPassType: number): string {
    return this._featureStates[renderPassType].join('');
  }
  /**
   * {@inheritDoc Material._applyUniforms}
   * @override
   */
  protected _applyUniforms(bindGroup: BindGroup, ctx: DrawContext): void {
    if (this.featureUsed(MeshMaterial.FEATURE_ALPHATEST, ctx.renderPass.type)) {
      bindGroup.setValue('kkAlphaCutoff', this._alphaCutoff);
    }
    if (this.featureUsed(MeshMaterial.FEATURE_ALPHABLEND, ctx.renderPass.type)) {
      bindGroup.setValue('kkOpacity', this._opacity);
    }
  }
  /**
   * Check if the color should be computed in fragment shader, this is required for forward render pass or alpha test is in use or alpha to coverage is in use.
   *
   * @param ctx - The drawing context
   * @returns - true if the color should be computed in fragment shader, otherwise false.
   */
  protected needFragmentColor(ctx: DrawContext) {
    return ctx.renderPass.type === RENDER_PASS_TYPE_FORWARD || this._alphaCutoff > 0 || this.alphaToCoverage;
  }
  /**
   * Transform vertex position to the clip space and calcuate the world position, world normal and tangent frame if needed
   *
   * @remarks
   * This function handles skin animation and geometry instancing if needed
   *
   * @param scope - Current shader scope
   */
  protected transformVertexAndNormal(scope: PBInsideFunctionScope) {
    ShaderFramework.ftransform(scope);
  }
  /**
   * The vertex shader implementation framework, this should be called in the entry function.
   *
   * @param scope - Entry function scope
   * @param ctx - The drawing context
   * @param shader - Shader generation function
   */
  protected vertexShaderImpl(scope: PBInsideFunctionScope, ctx: DrawContext, shader: (this: PBInsideFunctionScope, ctx: DrawContext) => void) {
    const pb = scope.$builder;
    const g = scope.$builder.getGlobalScope();
    ShaderFramework.prepareVertexShader(pb, ctx);
    if (ctx.target.getBoneMatrices()) {
      g.$inputs.kkBlendIndices = pb.vec4().attrib('blendIndices');
      g.$inputs.kkBlendWeights = pb.vec4().attrib('blendWeights');
    }
    shader.call(scope, ctx);
  }
  /**
   * The fragment shader implementation framework, this should be called in the entry function.
   *
   * @param scope - Entry function scope
   * @param ctx - The drawing context
   * @param shader - Shader generation function
   */
  protected fragmentShaderImpl(scope: PBInsideFunctionScope, ctx: DrawContext, shader: (this: PBInsideFunctionScope, ctx: DrawContext) => PBShaderExp) {
    const pb = scope.$builder;
    ShaderFramework.prepareFragmentShader(pb, ctx);
    const g = scope.$builder.getGlobalScope();
    if (this._alphaCutoff > 0) {
      g.kkAlphaCutoff = pb.float().uniform(2);
    }
    g.$outputs.kkOutColor = pb.vec4();
    if (ctx.renderPass.type === RENDER_PASS_TYPE_FORWARD) {
      if (this.isTransparent()) {
        g.kkOpacity = pb.float().uniform(2);
      }
      scope.$l.kkColor = shader.call(scope, ctx);
      ShaderFramework.discardIfClipped(scope);
      if (!this.isTransparent() && !g.kkAlphaCutoff && !this.alphaToCoverage) {
        scope.kkColor.a = 1;
      } else if (g.kkOpacity) {
        scope.kkColor.a = pb.mul(scope.kkColor.a, g.kkOpacity);
      }
      if (g.kkAlphaCutoff) {
        scope.$if(pb.lessThan(scope.kkColor.a, scope.kkAlphaCutoff), function () {
          pb.discard();
        });
      }
      if (this.isTransparent()) {
        scope.kkColor = pb.vec4(pb.mul(scope.kkColor.rgb, scope.kkColor.a), scope.kkColor.a);
      }
      ShaderFramework.applyFog(scope, scope.kkColor, ctx);
      g.$outputs.kkOutColor = encodeColorOutput(scope, scope.kkColor);
    } else if (ctx.renderPass.type === RENDER_PASS_TYPE_DEPTH_ONLY) {
      if (g.kkAlphaCutoff || this.alphaToCoverage) {
        scope.$l.kkColor = shader.call(scope, ctx);
        scope.$if(pb.lessThan(scope.kkColor.a, scope.kkAlphaCutoff), function () {
          pb.discard();
        });
      }
      ShaderFramework.discardIfClipped(scope);
      scope.$l.kkDepth = nonLinearDepthToLinearNormalized(scope, scope.$builtins.fragCoord.z);
      if (Application.instance.device.type === 'webgl') {
        g.$outputs.kkOutColor = encodeNormalizedFloatToRGBA(scope, scope.kkDepth);
      } else {
        g.$outputs.kkOutColor = pb.vec4(scope.kkDepth, 0, 0, 1);
      }
    } else if (ctx.renderPass.type === RENDER_PASS_TYPE_SHADOWMAP) {
      if (g.kkAlphaCutoff) {
        scope.$l.kkColor = shader.call(scope, ctx);
        scope.$if(pb.lessThan(scope.kkColor.a, scope.kkAlphaCutoff), function () {
          pb.discard();
        });
      }
      ShaderFramework.discardIfClipped(scope);
      const shadowMapParams = ctx.shadowMapInfo.get((ctx.renderPass as ShadowMapPass).light);
      g.$outputs.kkOutColor = shadowMapParams.impl.computeShadowMapDepth(shadowMapParams, scope);
    }
  }
}
<<<<<<< HEAD

export abstract class LitMaterial extends UnlitMaterial {
  protected static readonly FEATURE_DOUBLE_SIDED_LIGHTING = 'lm_doublesided_lighting';
  protected static readonly FEATURE_VERTEX_NORMAL = 'lm_vertexnormal';
  protected static readonly FEATURE_VERTEX_TANGENT = 'lm_vertextangent';
  protected static readonly FEATURE_NORMAL_TEXTURE = 'lm_normaltexture';
  protected static readonly FEATURE_NORMAL_TEXCOORD_INDEX = 'lm_normaltexcoord';
  protected static readonly FEATURE_NORMAL_TEXTURE_MATRIX = 'lm_normal_texture_matrix';
  protected static readonly FEATURE_OBJECT_SPACE_NORMALMAP = 'lm_objectspace_normalmap';
  private _normalTexture: Texture2D;
  private _normalSampler: TextureSampler;
  private _normalTexCoordIndex: number;
  private _normalTexCoordMatrix: Matrix4x4;
  private _normalScale: number;
  constructor() {
    super();
    this._normalTexture = null;
    this._normalSampler = null;
    this._normalTexCoordIndex = 0;
    this._normalTexCoordMatrix = null;
    this._normalScale = 1;
  }
  get normalScale(): number {
    return this._normalScale;
  }
  set normalScale(val: number) {
    this._normalScale = val;
  }
  get normalMapMode(): 'tangent-space'|'object-space' {
    return this.featureUsed(LitMaterial.FEATURE_OBJECT_SPACE_NORMALMAP, RENDER_PASS_TYPE_FORWARD);
  }
  set normalMapMode(val: 'tangent-space'|'object-space') {
    this.useFeature(LitMaterial.FEATURE_OBJECT_SPACE_NORMALMAP, val, RENDER_PASS_TYPE_FORWARD);
  }
  /** true if double sided lighting is used */
  get doubleSidedLighting(): boolean {
    return this.featureUsed(LitMaterial.FEATURE_DOUBLE_SIDED_LIGHTING, RENDER_PASS_TYPE_FORWARD)
  }
  set doubleSidedLighting(val: boolean) {
    this.useFeature(LitMaterial.FEATURE_DOUBLE_SIDED_LIGHTING, !!val, RENDER_PASS_TYPE_FORWARD);
  }
  /** true if vertex normal attribute presents */
  get vertexNormal(): boolean {
    return this.featureUsed(LitMaterial.FEATURE_VERTEX_NORMAL, RENDER_PASS_TYPE_FORWARD)
  }
  set vertexNormal(val: boolean) {
    this.useFeature(LitMaterial.FEATURE_VERTEX_NORMAL, !!val);
  }
  /** true if vertex normal attribute presents */
  get vertexTangent(): boolean {
    return this.featureUsed(LitMaterial.FEATURE_VERTEX_TANGENT, RENDER_PASS_TYPE_FORWARD)
  }
  set vertexTangent(val: boolean) {
    this.useFeature(LitMaterial.FEATURE_VERTEX_TANGENT, !!val);
  }
  /** Normal texture */
  get normalTexture(): Texture2D {
    return this._normalTexture;
  }
  set normalTexture(tex: Texture2D) {
    this.useFeature(LitMaterial.FEATURE_NORMAL_TEXTURE, !!tex);
    if (tex) {
      this.useFeature(LitMaterial.FEATURE_NORMAL_TEXCOORD_INDEX, this._normalTexCoordIndex);
    }
    this._normalTexture = tex ?? null;
  }
  /** Normal texture sampler */
  get normalTextureSampler(): TextureSampler {
    return this._normalSampler;
  }
  set normalTextureSampler(sampler: TextureSampler) {
    this._normalSampler = sampler ?? null;
  }
  /** Normal texture coordinate index */
  get normalTexCoordIndex(): number {
    return this._normalTexCoordIndex;
  }
  set normalTexCoordIndex(val: number) {
    if (val !== this._normalTexCoordIndex) {
      this._normalTexCoordIndex = val;
      if (this._normalTexture) {
        this.useFeature(LitMaterial.FEATURE_NORMAL_TEXCOORD_INDEX, this._normalTexCoordIndex);
      }
    }
  }
  /** Normal texture coordinate transform matrix */
  get normalTexMatrix(): Matrix4x4 {
    return this._normalTexCoordMatrix;
  }
  set normalTexMatrix(val: Matrix4x4) {
    if (val !== this._normalTexCoordMatrix) {
      this._normalTexCoordMatrix = val;
      if (this._normalTexture) {
        this.useFeature(LitMaterial.FEATURE_NORMAL_TEXTURE_MATRIX, !!this._normalTexCoordMatrix);
      }
    }
  }
  /**
   * Calculate the normal vector for current fragment
   * @param scope - The shader scope
   * @param ctx - The drawing context
   * @returns Normal vector for current fragment
   */
  calculateNormal(scope: PBInsideFunctionScope, ctx: DrawContext): PBShaderExp {
    const pb = scope.$builder;
    const that = this;
    const args: PBShaderExp[] = [];
    const params: PBShaderExp[] = [];
    const worldNormal = ShaderFramework.getWorldNormal(scope);
    const worldTangent = ShaderFramework.getWorldTangent(scope);
    const worldBinormal = ShaderFramework.getWorldBinormal(scope);
    if (worldNormal) {
      params.push(pb.vec3('worldNormal'));
      args.push(worldNormal);
      if (worldTangent) {
        params.push(pb.vec3('worldTangent'), pb.vec3('worldBinormal'));
        args.push(worldTangent, worldBinormal);
      }
    }
    pb.func('kkCalculateNormal', params, function(){
      const posW = ShaderFramework.getWorldPosition(this).xyz;
      this.$l.uv = that.featureUsed(LitMaterial.FEATURE_NORMAL_TEXTURE, ctx.renderPass.type)
        ? scope.$inputs.kkNormalTexCoord ?? pb.vec2(0)
        : that.featureUsed(LitMaterial.FEATURE_ALBEDO_TEXTURE, ctx.renderPass.type)
          ? scope.$inputs.kkAlbedoTexCoord ?? pb.vec2(0)
          : pb.vec2(0);
      this.$l.TBN = pb.mat3();
      if (!worldNormal) {
        this.$l.uv_dx = pb.dpdx(pb.vec3(this.uv, 0));
        this.$l.uv_dy = pb.dpdy(pb.vec3(this.uv, 0));
        this.$if(
          pb.lessThanEqual(pb.add(pb.length(this.uv_dx), pb.length(this.uv_dy)), 0.000001),
          function () {
            this.uv_dx = pb.vec3(1, 0, 0);
            this.uv_dy = pb.vec3(0, 1, 0);
          }
        );
        this.$l.t_ = pb.div(
          pb.sub(pb.mul(pb.dpdx(posW), this.uv_dy.y), pb.mul(pb.dpdy(posW), this.uv_dx.y)),
          pb.sub(pb.mul(this.uv_dx.x, this.uv_dy.y), pb.mul(this.uv_dx.y, this.uv_dy.x))
        );
        this.$l.ng = pb.normalize(pb.cross(pb.dpdx(posW), pb.dpdy(posW)));
        this.$l.t = pb.normalize(pb.sub(this.t_, pb.mul(this.ng, pb.dot(this.ng, this.t_))));
        this.$l.b = pb.cross(this.ng, this.t);
        if (that.doubleSidedLighting) {
          this.$if(pb.not(this.$builtins.frontFacing), function () {
            this.t = pb.mul(this.t, -1);
            this.b = pb.mul(this.b, -1);
            this.ng = pb.mul(this.ng, -1);
          });
        }
        this.TBN = pb.mat3(this.t, this.b, this.ng);
      } else if (!worldTangent) {
        this.$l.uv_dx = pb.dpdx(pb.vec3(this.uv, 0));
        this.$l.uv_dy = pb.dpdy(pb.vec3(this.uv, 0));
        this.$if(
          pb.lessThanEqual(pb.add(pb.length(this.uv_dx), pb.length(this.uv_dy)), 0.000001),
          function () {
            this.uv_dx = pb.vec3(1, 0, 0);
            this.uv_dy = pb.vec3(0, 1, 0);
          }
        );
        this.$l.t_ = pb.div(
          pb.sub(pb.mul(pb.dpdx(posW), this.uv_dy.y), pb.mul(pb.dpdy(posW), this.uv_dx.y)),
          pb.sub(pb.mul(this.uv_dx.x, this.uv_dy.y), pb.mul(this.uv_dx.y, this.uv_dy.x))
        );
        this.$l.ng = pb.normalize(this.worldNormal);
        this.$l.t = pb.normalize(pb.sub(this.t_, pb.mul(this.ng, pb.dot(this.ng, this.t_))));
        this.$l.b = pb.cross(this.ng, this.t);
        if (that.doubleSidedLighting) {
          this.$if(pb.not(this.$builtins.frontFacing), function () {
            this.t = pb.mul(this.t, -1);
            this.b = pb.mul(this.b, -1);
            this.ng = pb.mul(this.ng, -1);
          });
        }
        this.TBN = pb.mat3(this.t, this.b, this.ng);
      } else {
        this.TBN = pb.mat3(pb.normalize(this.worldTangent), pb.normalize(this.worldBinormal), pb.normalize(this.worldNormal));
      }
      if (that.featureUsed(LitMaterial.FEATURE_NORMAL_TEXTURE, ctx.renderPass.type)) {
        if (that.normalMapMode === 'object-space') {
          const pixel = pb.sub(pb.mul(pb.textureSample(this.kkNormalTexture, this.uv).rgb, 2), pb.vec3(1));
          const normalTex = pb.mul(pixel, pb.vec3(pb.vec3(this.kkNormalScale).xx, 1));
          this.$return(pb.normalize(normalTex));
        } else {
          const pixel = pb.sub(pb.mul(pb.textureSample(this.kkNormalTexture, this.uv).rgb, 2), pb.vec3(1));
          const normalTex = pb.mul(pixel, pb.vec3(pb.vec3(this.kkNormalScale).xx, 1));
          this.$return(pb.normalize(pb.mul(this.TBN, normalTex)));
        }
      } else {
        this.$return(this.TBN[2]);
      }
    });
    return pb.getGlobalScope().kkCalculateNormal(...args);
  }
  /**
   * {@inheritDoc NewUnlitMaterial._applyUniforms}
   * @override
   */
  protected _applyUniforms(bindGroup: BindGroup, ctx: DrawContext): void {
    super._applyUniforms(bindGroup, ctx);
    if (this.needColor(ctx)) {
      if (this.featureUsed(LitMaterial.FEATURE_NORMAL_TEXTURE, ctx.renderPass.type)) {
        bindGroup.setValue('kkNormalScale', this._normalScale);
        bindGroup.setTexture('kkNormalTexture', this._normalTexture, this._normalSampler);
        if (this.featureUsed(LitMaterial.FEATURE_NORMAL_TEXTURE_MATRIX, ctx.renderPass.type)) {
          bindGroup.setValue('kkNormalTextureMatrix', this._normalTexCoordMatrix);
        }
      }
    }
  }
  protected vertexShader(scope: PBInsideFunctionScope, ctx: DrawContext): void {
    const that = this;
    const pb = scope.$builder;
    (function(this: PBInsideFunctionScope) {
      if (that.needColor(ctx)) {
        if (that.vertexNormal) {
          this.$inputs.normal = pb.vec3().attrib('normal');
        }
        if (that.vertexTangent) {
          this.$inputs.tangent = pb.vec4().attrib('tangent');
        }
        if (that.featureUsed(LitMaterial.FEATURE_NORMAL_TEXTURE, ctx.renderPass.type)) {
          const semantic = `texCoord${that.normalTexCoordIndex}` as VertexSemantic;
          if (!this.$getVertexAttrib(semantic)) {
            this.$inputs[semantic] = pb.vec2().attrib(semantic);
          }
          if (that.featureUsed(LitMaterial.FEATURE_NORMAL_TEXTURE_MATRIX, ctx.renderPass.type)) {
            this.$g.kkNormalTextureMatrix = pb.mat4().uniform(2);
            this.$outputs.kkNormalTexCoord = pb.mul(this.kkNormalTextureMatrix, pb.vec4(this.$inputs[semantic], 0, 1)).xy;
          } else {
            this.$outputs.kkNormalTexCoord = this.$inputs[semantic];
          }
        }
      }
    }).call(scope);
    super.vertexShader(scope, ctx);
  }
  protected fragmentShader(scope: PBInsideFunctionScope, ctx: DrawContext): PBShaderExp {
    const that = this;
    const pb = scope.$builder;
    const albedoColor = super.fragmentShader(scope, ctx);
    return (function(this: PBInsideFunctionScope) {
      if (that.featureUsed(LitMaterial.FEATURE_NORMAL_TEXTURE, ctx.renderPass.type)) {
        this.$g.kkNormalTexture = pb.tex2D().uniform(2);
        this.$g.kkNormalScale = pb.float().uniform(2);
      }
      this.$l.albedoColor = albedoColor;
      this.$l.normal = that.calculateNormal(this, ctx);
      return pb.vec4(pb.mul(this.albedoColor.rgb, pb.add(pb.mul(this.normal, 0.5), pb.vec3(0.5))), 1);
    }).call(scope);
  }
  protected abstract setup(scope: PBInsideFunctionScope): PBShaderExp;
  protected abstract envBRDF(scope: PBInsideFunctionScope): PBShaderExp;
  /**
   * {@inheritDoc Material.supportLighting}
   * @override
   */
  supportLighting(): boolean {
    return true;
  }
}
=======
>>>>>>> e9e7bc56
<|MERGE_RESOLUTION|>--- conflicted
+++ resolved
@@ -1,19 +1,32 @@
-import { BindGroup, GPUProgram, PBInsideFunctionScope, PBShaderExp, ProgramBuilder, Texture2D, TextureSampler, VertexSemantic } from "@zephyr3d/device";
-import { LIGHT_TYPE_DIRECTIONAL, LIGHT_TYPE_POINT, LIGHT_TYPE_SPOT, RENDER_PASS_TYPE_DEPTH_ONLY, RENDER_PASS_TYPE_FORWARD, RENDER_PASS_TYPE_SHADOWMAP } from "../values";
-import { Material } from "./material";
-import { DrawContext, EnvironmentLighting, ShadowMapPass } from "../render";
-import { ShaderFramework, encodeColorOutput, encodeNormalizedFloatToRGBA, nonLinearDepthToLinear, nonLinearDepthToLinearNormalized } from "../shaders";
+import { BindGroup, GPUProgram, PBFunctionScope, PBGlobalScope, PBInsideFunctionScope, PBShaderExp, ProgramBuilder } from "@zephyr3d/device";
+import { RENDER_PASS_TYPE_DEPTH_ONLY, RENDER_PASS_TYPE_FORWARD, RENDER_PASS_TYPE_SHADOWMAP } from "../values";
+import { IMaterial, Material } from "./material";
+import { DrawContext, ShadowMapPass } from "../render";
+import { ShaderFramework, encodeColorOutput, encodeNormalizedFloatToRGBA, nonLinearDepthToLinearNormalized } from "../shaders";
 import { Application } from "../app";
-import { Matrix4x4, Vector4 } from "@zephyr3d/base";
-import { UnlitMaterial } from "./unlit";
 
 const allRenderPassTypes = [RENDER_PASS_TYPE_FORWARD, RENDER_PASS_TYPE_SHADOWMAP, RENDER_PASS_TYPE_DEPTH_ONLY];
 
 export type BlendMode = 'none'|'blend'|'additive'|'max'|'min'
-export abstract class MeshMaterial extends Material {
-  protected static readonly FEATURE_ALPHATEST = 'mm_alphatest';
-  protected static readonly FEATURE_ALPHABLEND = 'mm_alphablend';
-  protected static readonly FEATURE_ALPHATOCOVERAGE = 'mm_alphatocoverage';
+export interface IMeshMaterial extends IMaterial {
+  alphaCutoff: number;
+  alphaToCoverage: boolean;
+  blendMode: BlendMode;
+  opacity: number;
+  featureUsed<T = unknown>(feature: string, renderPassType: number): T;
+  useFeature(feature: string, use: unknown, renderPassType?: number[]|number)
+  applyUniformValues(bindGroup: BindGroup, ctx: DrawContext): void;
+  needFragmentColor(ctx: DrawContext): boolean;
+  vertexShader(scope: PBFunctionScope, ctx: DrawContext): void;
+  fragmentShader(scope: PBFunctionScope, ctx: DrawContext): void;
+  transformVertexAndNormal(scope: PBInsideFunctionScope);
+  outputFragmentColor(scope: PBInsideFunctionScope, color: PBShaderExp, ctx: DrawContext);
+}
+
+export class MeshMaterial extends Material implements IMeshMaterial {
+  static readonly FEATURE_ALPHATEST = 'mm_alphatest';
+  static readonly FEATURE_ALPHABLEND = 'mm_alphablend';
+  static readonly FEATURE_ALPHATOCOVERAGE = 'mm_alphatocoverage';
   private _features: Map<string, number>;
   private _featureStates: unknown[][];
   private _featureIndex: number;
@@ -100,6 +113,14 @@
       this.stateSet.defaultBlendingState();
     }
   }
+  applyUniformValues(bindGroup: BindGroup, ctx: DrawContext): void {
+    if (this.featureUsed(MeshMaterial.FEATURE_ALPHATEST, ctx.renderPass.type)) {
+      bindGroup.setValue('kkAlphaCutoff', this._alphaCutoff);
+    }
+    if (this.featureUsed(MeshMaterial.FEATURE_ALPHABLEND, ctx.renderPass.type)) {
+      bindGroup.setValue('kkOpacity', this._opacity);
+    }
+  }
   /** true if the material is transparency */
   isTransparent(): boolean {
     return this._blendMode !== 'none' || this._opacity < 1;
@@ -124,7 +145,7 @@
    * @param renderPassType - Render pass type
    * @returns true if the feature is in use, otherwise false.
    */
-  protected featureUsed<T = unknown>(feature: string, renderPassType: number): T {
+  featureUsed<T = unknown>(feature: string, renderPassType: number): T {
     const index = this._features.get(feature);
     return this._featureStates[renderPassType][index] as T;
   }
@@ -134,7 +155,8 @@
    * @param feature - Which feature will be used or unused
    * @param use - true if use the feature, otherwise false
    */
-  protected useFeature(feature: string, use: unknown, renderPassType: number[]|number = allRenderPassTypes) {
+  useFeature(feature: string, use: unknown, renderPassType?: number[]|number) {
+    renderPassType = renderPassType ?? allRenderPassTypes;
     if (typeof renderPassType === 'number') {
       renderPassType = [renderPassType];
     }
@@ -169,12 +191,7 @@
    * @override
    */
   protected _applyUniforms(bindGroup: BindGroup, ctx: DrawContext): void {
-    if (this.featureUsed(MeshMaterial.FEATURE_ALPHATEST, ctx.renderPass.type)) {
-      bindGroup.setValue('kkAlphaCutoff', this._alphaCutoff);
-    }
-    if (this.featureUsed(MeshMaterial.FEATURE_ALPHABLEND, ctx.renderPass.type)) {
-      bindGroup.setValue('kkOpacity', this._opacity);
-    }
+    this.applyUniformValues(bindGroup, ctx);
   }
   /**
    * Check if the color should be computed in fragment shader, this is required for forward render pass or alpha test is in use or alpha to coverage is in use.
@@ -182,7 +199,7 @@
    * @param ctx - The drawing context
    * @returns - true if the color should be computed in fragment shader, otherwise false.
    */
-  protected needFragmentColor(ctx: DrawContext) {
+  needFragmentColor(ctx: DrawContext): boolean {
     return ctx.renderPass.type === RENDER_PASS_TYPE_FORWARD || this._alphaCutoff > 0 || this.alphaToCoverage;
   }
   /**
@@ -193,352 +210,115 @@
    *
    * @param scope - Current shader scope
    */
-  protected transformVertexAndNormal(scope: PBInsideFunctionScope) {
+  transformVertexAndNormal(scope: PBInsideFunctionScope) {
     ShaderFramework.ftransform(scope);
   }
   /**
-   * The vertex shader implementation framework, this should be called in the entry function.
-   *
-   * @param scope - Entry function scope
+   * Vertex shader implementation of this material
+   * @param scope - Shader scope
    * @param ctx - The drawing context
-   * @param shader - Shader generation function
-   */
-  protected vertexShaderImpl(scope: PBInsideFunctionScope, ctx: DrawContext, shader: (this: PBInsideFunctionScope, ctx: DrawContext) => void) {
+   */
+  vertexShader(scope: PBFunctionScope, ctx: DrawContext): void {
     const pb = scope.$builder;
-    const g = scope.$builder.getGlobalScope();
     ShaderFramework.prepareVertexShader(pb, ctx);
     if (ctx.target.getBoneMatrices()) {
-      g.$inputs.kkBlendIndices = pb.vec4().attrib('blendIndices');
-      g.$inputs.kkBlendWeights = pb.vec4().attrib('blendWeights');
-    }
-    shader.call(scope, ctx);
-  }
-  /**
-   * The fragment shader implementation framework, this should be called in the entry function.
-   *
-   * @param scope - Entry function scope
+      scope.$inputs.kkBlendIndices = pb.vec4().attrib('blendIndices');
+      scope.$inputs.kkBlendWeights = pb.vec4().attrib('blendWeights');
+    }
+  }
+  /**
+   * Fragment shader implementation of this material
+   * @param scope - Shader scope
    * @param ctx - The drawing context
-   * @param shader - Shader generation function
-   */
-  protected fragmentShaderImpl(scope: PBInsideFunctionScope, ctx: DrawContext, shader: (this: PBInsideFunctionScope, ctx: DrawContext) => PBShaderExp) {
+   */
+  fragmentShader(scope: PBFunctionScope, ctx: DrawContext): void {
     const pb = scope.$builder;
     ShaderFramework.prepareFragmentShader(pb, ctx);
-    const g = scope.$builder.getGlobalScope();
     if (this._alphaCutoff > 0) {
-      g.kkAlphaCutoff = pb.float().uniform(2);
-    }
-    g.$outputs.kkOutColor = pb.vec4();
+      scope.$g.kkAlphaCutoff = pb.float().uniform(2);
+    }
     if (ctx.renderPass.type === RENDER_PASS_TYPE_FORWARD) {
       if (this.isTransparent()) {
-        g.kkOpacity = pb.float().uniform(2);
-      }
-      scope.$l.kkColor = shader.call(scope, ctx);
-      ShaderFramework.discardIfClipped(scope);
-      if (!this.isTransparent() && !g.kkAlphaCutoff && !this.alphaToCoverage) {
-        scope.kkColor.a = 1;
-      } else if (g.kkOpacity) {
-        scope.kkColor.a = pb.mul(scope.kkColor.a, g.kkOpacity);
-      }
-      if (g.kkAlphaCutoff) {
-        scope.$if(pb.lessThan(scope.kkColor.a, scope.kkAlphaCutoff), function () {
-          pb.discard();
+        scope.$g.kkOpacity = pb.float().uniform(2);
+      }
+    }
+  }
+  /**
+   * {@inheritDoc Material._createProgram}
+   * @override
+   */
+  protected _createProgram(pb: ProgramBuilder, ctx: DrawContext): GPUProgram {
+    const that = this;
+    const program = pb.buildRenderProgram({
+      vertex(pb) {
+        pb.main(function(){
+          that.vertexShader(this, ctx);
         });
-      }
-      if (this.isTransparent()) {
-        scope.kkColor = pb.vec4(pb.mul(scope.kkColor.rgb, scope.kkColor.a), scope.kkColor.a);
-      }
-      ShaderFramework.applyFog(scope, scope.kkColor, ctx);
-      g.$outputs.kkOutColor = encodeColorOutput(scope, scope.kkColor);
-    } else if (ctx.renderPass.type === RENDER_PASS_TYPE_DEPTH_ONLY) {
-      if (g.kkAlphaCutoff || this.alphaToCoverage) {
-        scope.$l.kkColor = shader.call(scope, ctx);
-        scope.$if(pb.lessThan(scope.kkColor.a, scope.kkAlphaCutoff), function () {
-          pb.discard();
+      },
+      fragment(pb) {
+        this.$outputs.zFragmentOutput = pb.vec4();
+        pb.main(function(){
+          that.fragmentShader(this, ctx);
         });
       }
-      ShaderFramework.discardIfClipped(scope);
-      scope.$l.kkDepth = nonLinearDepthToLinearNormalized(scope, scope.$builtins.fragCoord.z);
-      if (Application.instance.device.type === 'webgl') {
-        g.$outputs.kkOutColor = encodeNormalizedFloatToRGBA(scope, scope.kkDepth);
-      } else {
-        g.$outputs.kkOutColor = pb.vec4(scope.kkDepth, 0, 0, 1);
-      }
-    } else if (ctx.renderPass.type === RENDER_PASS_TYPE_SHADOWMAP) {
-      if (g.kkAlphaCutoff) {
-        scope.$l.kkColor = shader.call(scope, ctx);
-        scope.$if(pb.lessThan(scope.kkColor.a, scope.kkAlphaCutoff), function () {
-          pb.discard();
-        });
-      }
-      ShaderFramework.discardIfClipped(scope);
-      const shadowMapParams = ctx.shadowMapInfo.get((ctx.renderPass as ShadowMapPass).light);
-      g.$outputs.kkOutColor = shadowMapParams.impl.computeShadowMapDepth(shadowMapParams, scope);
-    }
-  }
-}
-<<<<<<< HEAD
-
-export abstract class LitMaterial extends UnlitMaterial {
-  protected static readonly FEATURE_DOUBLE_SIDED_LIGHTING = 'lm_doublesided_lighting';
-  protected static readonly FEATURE_VERTEX_NORMAL = 'lm_vertexnormal';
-  protected static readonly FEATURE_VERTEX_TANGENT = 'lm_vertextangent';
-  protected static readonly FEATURE_NORMAL_TEXTURE = 'lm_normaltexture';
-  protected static readonly FEATURE_NORMAL_TEXCOORD_INDEX = 'lm_normaltexcoord';
-  protected static readonly FEATURE_NORMAL_TEXTURE_MATRIX = 'lm_normal_texture_matrix';
-  protected static readonly FEATURE_OBJECT_SPACE_NORMALMAP = 'lm_objectspace_normalmap';
-  private _normalTexture: Texture2D;
-  private _normalSampler: TextureSampler;
-  private _normalTexCoordIndex: number;
-  private _normalTexCoordMatrix: Matrix4x4;
-  private _normalScale: number;
-  constructor() {
-    super();
-    this._normalTexture = null;
-    this._normalSampler = null;
-    this._normalTexCoordIndex = 0;
-    this._normalTexCoordMatrix = null;
-    this._normalScale = 1;
-  }
-  get normalScale(): number {
-    return this._normalScale;
-  }
-  set normalScale(val: number) {
-    this._normalScale = val;
-  }
-  get normalMapMode(): 'tangent-space'|'object-space' {
-    return this.featureUsed(LitMaterial.FEATURE_OBJECT_SPACE_NORMALMAP, RENDER_PASS_TYPE_FORWARD);
-  }
-  set normalMapMode(val: 'tangent-space'|'object-space') {
-    this.useFeature(LitMaterial.FEATURE_OBJECT_SPACE_NORMALMAP, val, RENDER_PASS_TYPE_FORWARD);
-  }
-  /** true if double sided lighting is used */
-  get doubleSidedLighting(): boolean {
-    return this.featureUsed(LitMaterial.FEATURE_DOUBLE_SIDED_LIGHTING, RENDER_PASS_TYPE_FORWARD)
-  }
-  set doubleSidedLighting(val: boolean) {
-    this.useFeature(LitMaterial.FEATURE_DOUBLE_SIDED_LIGHTING, !!val, RENDER_PASS_TYPE_FORWARD);
-  }
-  /** true if vertex normal attribute presents */
-  get vertexNormal(): boolean {
-    return this.featureUsed(LitMaterial.FEATURE_VERTEX_NORMAL, RENDER_PASS_TYPE_FORWARD)
-  }
-  set vertexNormal(val: boolean) {
-    this.useFeature(LitMaterial.FEATURE_VERTEX_NORMAL, !!val);
-  }
-  /** true if vertex normal attribute presents */
-  get vertexTangent(): boolean {
-    return this.featureUsed(LitMaterial.FEATURE_VERTEX_TANGENT, RENDER_PASS_TYPE_FORWARD)
-  }
-  set vertexTangent(val: boolean) {
-    this.useFeature(LitMaterial.FEATURE_VERTEX_TANGENT, !!val);
-  }
-  /** Normal texture */
-  get normalTexture(): Texture2D {
-    return this._normalTexture;
-  }
-  set normalTexture(tex: Texture2D) {
-    this.useFeature(LitMaterial.FEATURE_NORMAL_TEXTURE, !!tex);
-    if (tex) {
-      this.useFeature(LitMaterial.FEATURE_NORMAL_TEXCOORD_INDEX, this._normalTexCoordIndex);
-    }
-    this._normalTexture = tex ?? null;
-  }
-  /** Normal texture sampler */
-  get normalTextureSampler(): TextureSampler {
-    return this._normalSampler;
-  }
-  set normalTextureSampler(sampler: TextureSampler) {
-    this._normalSampler = sampler ?? null;
-  }
-  /** Normal texture coordinate index */
-  get normalTexCoordIndex(): number {
-    return this._normalTexCoordIndex;
-  }
-  set normalTexCoordIndex(val: number) {
-    if (val !== this._normalTexCoordIndex) {
-      this._normalTexCoordIndex = val;
-      if (this._normalTexture) {
-        this.useFeature(LitMaterial.FEATURE_NORMAL_TEXCOORD_INDEX, this._normalTexCoordIndex);
-      }
-    }
-  }
-  /** Normal texture coordinate transform matrix */
-  get normalTexMatrix(): Matrix4x4 {
-    return this._normalTexCoordMatrix;
-  }
-  set normalTexMatrix(val: Matrix4x4) {
-    if (val !== this._normalTexCoordMatrix) {
-      this._normalTexCoordMatrix = val;
-      if (this._normalTexture) {
-        this.useFeature(LitMaterial.FEATURE_NORMAL_TEXTURE_MATRIX, !!this._normalTexCoordMatrix);
-      }
-    }
-  }
-  /**
-   * Calculate the normal vector for current fragment
-   * @param scope - The shader scope
+    });
+    return program;
+  }
+  /**
+   * Calculate final fragment color for output.
+   *
+   * @param scope - Shader scope
+   * @param color - Lit fragment color
    * @param ctx - The drawing context
-   * @returns Normal vector for current fragment
-   */
-  calculateNormal(scope: PBInsideFunctionScope, ctx: DrawContext): PBShaderExp {
+   *
+   * @returns The final fragment color
+   */
+  outputFragmentColor(scope: PBInsideFunctionScope, color: PBShaderExp, ctx: DrawContext) {
     const pb = scope.$builder;
     const that = this;
-    const args: PBShaderExp[] = [];
-    const params: PBShaderExp[] = [];
-    const worldNormal = ShaderFramework.getWorldNormal(scope);
-    const worldTangent = ShaderFramework.getWorldTangent(scope);
-    const worldBinormal = ShaderFramework.getWorldBinormal(scope);
-    if (worldNormal) {
-      params.push(pb.vec3('worldNormal'));
-      args.push(worldNormal);
-      if (worldTangent) {
-        params.push(pb.vec3('worldTangent'), pb.vec3('worldBinormal'));
-        args.push(worldTangent, worldBinormal);
-      }
-    }
-    pb.func('kkCalculateNormal', params, function(){
-      const posW = ShaderFramework.getWorldPosition(this).xyz;
-      this.$l.uv = that.featureUsed(LitMaterial.FEATURE_NORMAL_TEXTURE, ctx.renderPass.type)
-        ? scope.$inputs.kkNormalTexCoord ?? pb.vec2(0)
-        : that.featureUsed(LitMaterial.FEATURE_ALBEDO_TEXTURE, ctx.renderPass.type)
-          ? scope.$inputs.kkAlbedoTexCoord ?? pb.vec2(0)
-          : pb.vec2(0);
-      this.$l.TBN = pb.mat3();
-      if (!worldNormal) {
-        this.$l.uv_dx = pb.dpdx(pb.vec3(this.uv, 0));
-        this.$l.uv_dy = pb.dpdy(pb.vec3(this.uv, 0));
-        this.$if(
-          pb.lessThanEqual(pb.add(pb.length(this.uv_dx), pb.length(this.uv_dy)), 0.000001),
-          function () {
-            this.uv_dx = pb.vec3(1, 0, 0);
-            this.uv_dy = pb.vec3(0, 1, 0);
-          }
-        );
-        this.$l.t_ = pb.div(
-          pb.sub(pb.mul(pb.dpdx(posW), this.uv_dy.y), pb.mul(pb.dpdy(posW), this.uv_dx.y)),
-          pb.sub(pb.mul(this.uv_dx.x, this.uv_dy.y), pb.mul(this.uv_dx.y, this.uv_dy.x))
-        );
-        this.$l.ng = pb.normalize(pb.cross(pb.dpdx(posW), pb.dpdy(posW)));
-        this.$l.t = pb.normalize(pb.sub(this.t_, pb.mul(this.ng, pb.dot(this.ng, this.t_))));
-        this.$l.b = pb.cross(this.ng, this.t);
-        if (that.doubleSidedLighting) {
-          this.$if(pb.not(this.$builtins.frontFacing), function () {
-            this.t = pb.mul(this.t, -1);
-            this.b = pb.mul(this.b, -1);
-            this.ng = pb.mul(this.ng, -1);
+    pb.func('zOutputFragmentColor', color ? [pb.vec4('color')] : [], function(){
+      this.$l.outColor = color ? this.color : pb.vec4();
+      if (ctx.renderPass.type === RENDER_PASS_TYPE_FORWARD) {
+        ShaderFramework.discardIfClipped(this);
+        if (!that.isTransparent() && !this.kkAlphaCutoff && !that.alphaToCoverage) {
+          this.outColor.a = 1;
+        } else if (this.kkOpacity) {
+          this.outColor.a = pb.mul(this.outColor.a, this.kkOpacity);
+        }
+        if (this.kkAlphaCutoff) {
+          this.$if(pb.lessThan(this.outColor.a, this.kkAlphaCutoff), function () {
+            pb.discard();
           });
         }
-        this.TBN = pb.mat3(this.t, this.b, this.ng);
-      } else if (!worldTangent) {
-        this.$l.uv_dx = pb.dpdx(pb.vec3(this.uv, 0));
-        this.$l.uv_dy = pb.dpdy(pb.vec3(this.uv, 0));
-        this.$if(
-          pb.lessThanEqual(pb.add(pb.length(this.uv_dx), pb.length(this.uv_dy)), 0.000001),
-          function () {
-            this.uv_dx = pb.vec3(1, 0, 0);
-            this.uv_dy = pb.vec3(0, 1, 0);
-          }
-        );
-        this.$l.t_ = pb.div(
-          pb.sub(pb.mul(pb.dpdx(posW), this.uv_dy.y), pb.mul(pb.dpdy(posW), this.uv_dx.y)),
-          pb.sub(pb.mul(this.uv_dx.x, this.uv_dy.y), pb.mul(this.uv_dx.y, this.uv_dy.x))
-        );
-        this.$l.ng = pb.normalize(this.worldNormal);
-        this.$l.t = pb.normalize(pb.sub(this.t_, pb.mul(this.ng, pb.dot(this.ng, this.t_))));
-        this.$l.b = pb.cross(this.ng, this.t);
-        if (that.doubleSidedLighting) {
-          this.$if(pb.not(this.$builtins.frontFacing), function () {
-            this.t = pb.mul(this.t, -1);
-            this.b = pb.mul(this.b, -1);
-            this.ng = pb.mul(this.ng, -1);
+        if (that.isTransparent()) {
+          this.outColor = pb.vec4(pb.mul(this.outColor.rgb, this.outColor.a), this.outColor.a);
+        }
+        ShaderFramework.applyFog(this, this.outColor, ctx);
+        this.$outputs.zFragmentOutput = encodeColorOutput(this, this.outColor);
+      } else if (ctx.renderPass.type === RENDER_PASS_TYPE_DEPTH_ONLY) {
+        if (color) {
+          this.$if(pb.lessThan(this.outColor.a, this.kkAlphaCutoff), function () {
+            pb.discard();
           });
         }
-        this.TBN = pb.mat3(this.t, this.b, this.ng);
-      } else {
-        this.TBN = pb.mat3(pb.normalize(this.worldTangent), pb.normalize(this.worldBinormal), pb.normalize(this.worldNormal));
-      }
-      if (that.featureUsed(LitMaterial.FEATURE_NORMAL_TEXTURE, ctx.renderPass.type)) {
-        if (that.normalMapMode === 'object-space') {
-          const pixel = pb.sub(pb.mul(pb.textureSample(this.kkNormalTexture, this.uv).rgb, 2), pb.vec3(1));
-          const normalTex = pb.mul(pixel, pb.vec3(pb.vec3(this.kkNormalScale).xx, 1));
-          this.$return(pb.normalize(normalTex));
+        ShaderFramework.discardIfClipped(this);
+        this.$l.kkDepth = nonLinearDepthToLinearNormalized(this, this.$builtins.fragCoord.z);
+        if (Application.instance.device.type === 'webgl') {
+          this.$outputs.zFragmentOutput = encodeNormalizedFloatToRGBA(this, this.kkDepth);
         } else {
-          const pixel = pb.sub(pb.mul(pb.textureSample(this.kkNormalTexture, this.uv).rgb, 2), pb.vec3(1));
-          const normalTex = pb.mul(pixel, pb.vec3(pb.vec3(this.kkNormalScale).xx, 1));
-          this.$return(pb.normalize(pb.mul(this.TBN, normalTex)));
-        }
-      } else {
-        this.$return(this.TBN[2]);
+          this.$outputs.zFragmentOutput = pb.vec4(this.kkDepth, 0, 0, 1);
+        }
+      } else /*if (ctx.renderPass.type === RENDER_PASS_TYPE_SHADOWMAP)*/ {
+        if (color) {
+          this.$if(pb.lessThan(this.outColor.a, this.kkAlphaCutoff), function () {
+            pb.discard();
+          });
+        }
+        ShaderFramework.discardIfClipped(this);
+        const shadowMapParams = ctx.shadowMapInfo.get((ctx.renderPass as ShadowMapPass).light);
+        this.$outputs.zFragmentOutput = shadowMapParams.impl.computeShadowMapDepth(shadowMapParams, this);
       }
     });
-    return pb.getGlobalScope().kkCalculateNormal(...args);
-  }
-  /**
-   * {@inheritDoc NewUnlitMaterial._applyUniforms}
-   * @override
-   */
-  protected _applyUniforms(bindGroup: BindGroup, ctx: DrawContext): void {
-    super._applyUniforms(bindGroup, ctx);
-    if (this.needColor(ctx)) {
-      if (this.featureUsed(LitMaterial.FEATURE_NORMAL_TEXTURE, ctx.renderPass.type)) {
-        bindGroup.setValue('kkNormalScale', this._normalScale);
-        bindGroup.setTexture('kkNormalTexture', this._normalTexture, this._normalSampler);
-        if (this.featureUsed(LitMaterial.FEATURE_NORMAL_TEXTURE_MATRIX, ctx.renderPass.type)) {
-          bindGroup.setValue('kkNormalTextureMatrix', this._normalTexCoordMatrix);
-        }
-      }
-    }
-  }
-  protected vertexShader(scope: PBInsideFunctionScope, ctx: DrawContext): void {
-    const that = this;
-    const pb = scope.$builder;
-    (function(this: PBInsideFunctionScope) {
-      if (that.needColor(ctx)) {
-        if (that.vertexNormal) {
-          this.$inputs.normal = pb.vec3().attrib('normal');
-        }
-        if (that.vertexTangent) {
-          this.$inputs.tangent = pb.vec4().attrib('tangent');
-        }
-        if (that.featureUsed(LitMaterial.FEATURE_NORMAL_TEXTURE, ctx.renderPass.type)) {
-          const semantic = `texCoord${that.normalTexCoordIndex}` as VertexSemantic;
-          if (!this.$getVertexAttrib(semantic)) {
-            this.$inputs[semantic] = pb.vec2().attrib(semantic);
-          }
-          if (that.featureUsed(LitMaterial.FEATURE_NORMAL_TEXTURE_MATRIX, ctx.renderPass.type)) {
-            this.$g.kkNormalTextureMatrix = pb.mat4().uniform(2);
-            this.$outputs.kkNormalTexCoord = pb.mul(this.kkNormalTextureMatrix, pb.vec4(this.$inputs[semantic], 0, 1)).xy;
-          } else {
-            this.$outputs.kkNormalTexCoord = this.$inputs[semantic];
-          }
-        }
-      }
-    }).call(scope);
-    super.vertexShader(scope, ctx);
-  }
-  protected fragmentShader(scope: PBInsideFunctionScope, ctx: DrawContext): PBShaderExp {
-    const that = this;
-    const pb = scope.$builder;
-    const albedoColor = super.fragmentShader(scope, ctx);
-    return (function(this: PBInsideFunctionScope) {
-      if (that.featureUsed(LitMaterial.FEATURE_NORMAL_TEXTURE, ctx.renderPass.type)) {
-        this.$g.kkNormalTexture = pb.tex2D().uniform(2);
-        this.$g.kkNormalScale = pb.float().uniform(2);
-      }
-      this.$l.albedoColor = albedoColor;
-      this.$l.normal = that.calculateNormal(this, ctx);
-      return pb.vec4(pb.mul(this.albedoColor.rgb, pb.add(pb.mul(this.normal, 0.5), pb.vec3(0.5))), 1);
-    }).call(scope);
-  }
-  protected abstract setup(scope: PBInsideFunctionScope): PBShaderExp;
-  protected abstract envBRDF(scope: PBInsideFunctionScope): PBShaderExp;
-  /**
-   * {@inheritDoc Material.supportLighting}
-   * @override
-   */
-  supportLighting(): boolean {
-    return true;
+    color ? pb.getGlobalScope().zOutputFragmentColor(color) : pb.getGlobalScope().zOutputFragmentColor();
   }
 }
-=======
->>>>>>> e9e7bc56
