--- conflicted
+++ resolved
@@ -1,189 +1,25 @@
-import { Matrix4x4, Vector4 } from '@zephyr3d/base';
 import { MeshMaterial } from './meshmaterial';
-import { RENDER_PASS_TYPE_FORWARD } from '../values';
-import type { BindGroup, GPUProgram, PBInsideFunctionScope, PBShaderExp, ProgramBuilder, Texture2D, TextureSampler } from '@zephyr3d/device';
+import { mixinAlbedoColor } from './mixins/albedocolor';
+import { mixinVertexColor } from './mixins/vertexcolor';
+import type { PBFunctionScope } from '@zephyr3d/device';
 import type { DrawContext } from '../render';
 
 /**
  * Unlit material
  * @public
  */
-export class UnlitMaterial extends MeshMaterial {
-  protected static readonly FEATURE_VERTEX_COLOR = 'um_vertexcolor';
-  protected static readonly FEATURE_ALBEDO_TEXTURE = 'um_albedo_map';
-  protected static readonly FEATURE_ALBEDO_TEXTURE_MATRIX = 'um_albedo_map_matrix';
-  protected static readonly FEATURE_ALBEDO_TEXCOORD_INDEX = 'um_albedo_texcoord';
-  private _albedoColor: Vector4;
-  private _albedoTexture: Texture2D;
-  private _albedoSampler: TextureSampler;
-  private _albedoTexCoordIndex: number;
-  private _albedoTexCoordMatrix: Matrix4x4;
+export class UnlitMaterial extends mixinVertexColor(mixinAlbedoColor(MeshMaterial)) {
+  static readonly FEATURE_VERTEX_COLOR = 'um_vertexcolor';
   constructor() {
     super();
-    this._albedoColor = Vector4.one();
-    this._albedoTexture = null;
-    this._albedoSampler = null;
-    this._albedoTexCoordIndex = 0;
-    this._albedoTexCoordMatrix = null;
   }
-  /** true if vertex color attribute presents */
-  get vertexColor(): boolean {
-    return this.featureUsed(UnlitMaterial.FEATURE_VERTEX_COLOR, RENDER_PASS_TYPE_FORWARD)
+  vertexShader(scope: PBFunctionScope, ctx: DrawContext) {
+    super.vertexShader(scope, ctx);
+    scope.$inputs.zPos = scope.$builder.vec3().attrib('position');
+    this.transformVertexAndNormal(scope);
   }
-  set vertexColor(val: boolean) {
-    this.useFeature(UnlitMaterial.FEATURE_VERTEX_COLOR, !!val);
-  }
-  /** Albedo color */
-  get albedoColor(): Vector4 {
-    return this._albedoColor;
-  }
-  set albedoColor(val: Vector4) {
-    this._albedoColor.set(val);
-    this.optionChanged(false);
-  }
-  /** Albedo texture */
-  get albedoTexture(): Texture2D {
-    return this._albedoTexture;
-  }
-  set albedoTexture(tex: Texture2D) {
-    this.useFeature(UnlitMaterial.FEATURE_ALBEDO_TEXTURE, !!tex);
-    if (tex) {
-      this.useFeature(UnlitMaterial.FEATURE_ALBEDO_TEXCOORD_INDEX, this._albedoTexCoordIndex);
-    }
-    this._albedoTexture = tex ?? null;
-  }
-  /** Albedo texture sampler */
-  get albedoTextureSampler(): TextureSampler {
-    return this._albedoSampler;
-  }
-  set albedoTextureSampler(sampler: TextureSampler) {
-    this._albedoSampler = sampler ?? null;
-  }
-  /** Albedo texture coordinate index */
-  get albedoTexCoordIndex(): number {
-    return this._albedoTexCoordIndex;
-  }
-  set albedoTexCoordIndex(val: number) {
-    if (val !== this._albedoTexCoordIndex) {
-      this._albedoTexCoordIndex = val;
-      if (this._albedoTexture) {
-        this.useFeature(UnlitMaterial.FEATURE_ALBEDO_TEXCOORD_INDEX, this._albedoTexCoordIndex);
-      }
-    }
-  }
-  /** Albedo texture coordinate transform matrix */
-  get albedoTexMatrix(): Matrix4x4 {
-    return this._albedoTexCoordMatrix;
-  }
-  set albedoTexMatrix(val: Matrix4x4) {
-    if (val !== this._albedoTexCoordMatrix) {
-      this._albedoTexCoordMatrix = val;
-      if (this._albedoTexture) {
-        this.useFeature(UnlitMaterial.FEATURE_ALBEDO_TEXTURE_MATRIX, !!this._albedoTexCoordMatrix);
-      }
-    }
-  }
-  /**
-   * {@inheritDoc MeshMaterial._applyUniforms}
-   * @override
-   */
-  protected _applyUniforms(bindGroup: BindGroup, ctx: DrawContext): void {
-    super._applyUniforms(bindGroup, ctx);
-    if (this.needFragmentColor(ctx)) {
-      bindGroup.setValue('kkAlbedo', this._albedoColor);
-      if (this.featureUsed(UnlitMaterial.FEATURE_ALBEDO_TEXTURE, ctx.renderPass.type)) {
-        bindGroup.setTexture('kkAlbedoTex', this._albedoTexture, this._albedoSampler);
-        if (this.featureUsed(UnlitMaterial.FEATURE_ALBEDO_TEXTURE_MATRIX, ctx.renderPass.type)) {
-          bindGroup.setValue('kkAlbedoTextureMatrix', this._albedoTexCoordMatrix);
-        }
-      }
-    }
-  }
-  protected calculateAlbedoColor(scope: PBInsideFunctionScope, ctx: DrawContext) {
-    const pb = scope.$builder;
-    let color = scope.kkAlbedo;
-    if (this.featureUsed(UnlitMaterial.FEATURE_VERTEX_COLOR, ctx.renderPass.type)) {
-      color = pb.mul(color, scope.$getVertexAttrib('diffuse'));
-    }
-    if (this.featureUsed(UnlitMaterial.FEATURE_ALBEDO_TEXTURE, ctx.renderPass.type)) {
-      color = pb.mul(color, pb.textureSample(scope.kkAlbedoTex, scope.$inputs.kkAlbedoTexCoord));
-    }
-    return color;
-  }
-  protected vertexShader(scope: PBInsideFunctionScope, ctx: DrawContext) {
-    const that = this;
-    const pb = scope.$builder;
-    (function(this: PBInsideFunctionScope) {
-      this.$inputs.pos = pb.vec3().attrib('position');
-      if (that.needFragmentColor(ctx)) {
-        if (that.featureUsed(UnlitMaterial.FEATURE_VERTEX_COLOR, ctx.renderPass.type)) {
-          this.$inputs.kkVertexColor = pb.vec4().attrib('diffuse');
-          this.$outputs.kkVertexColor = this.kkVertexColor;
-        }
-        if (that.featureUsed(UnlitMaterial.FEATURE_ALBEDO_TEXTURE, ctx.renderPass.type)) {
-          const semantic = `texCoord${that.albedoTexCoordIndex}` as any;
-          if (!this.$getVertexAttrib(semantic)) {
-            this.$inputs[semantic] = pb.vec2().attrib(semantic);
-          }
-          if (that.featureUsed(UnlitMaterial.FEATURE_ALBEDO_TEXTURE_MATRIX, ctx.renderPass.type)) {
-            this.$g.kkAlbedoTextureMatrix = pb.mat4().uniform(2);
-            this.$outputs.kkAlbedoTexCoord = pb.mul(this.kkAlbedoTextureMatrix, pb.vec4(this.$inputs[semantic], 0, 1)).xy;
-          } else {
-            this.$outputs.kkAlbedoTexCoord = this.$inputs[semantic];
-          }
-        }
-      }
-      that.transformVertexAndNormal(this);
-    }).call(scope);
-  }
-  protected getAlbedoColor(scope: PBInsideFunctionScope, ctx: DrawContext): PBShaderExp {
-    let color = scope.kkAlbedo;
-    const pb = scope.$builder;
-    if (this.featureUsed(UnlitMaterial.FEATURE_VERTEX_COLOR, ctx.renderPass.type)) {
-      color = pb.mul(color, scope.$getVertexAttrib('diffuse'));
-    }
-    if (this.featureUsed(UnlitMaterial.FEATURE_ALBEDO_TEXTURE, ctx.renderPass.type)) {
-      color = pb.mul(color, pb.textureSample(scope.kkAlbedoTex, scope.$inputs.kkAlbedoTexCoord));
-    }
-    return color;
-  }
-  protected fragmentShader(scope: PBInsideFunctionScope, ctx: DrawContext): PBShaderExp {
-    const that = this;
-    const pb = scope.$builder;
-    return (function(this: PBInsideFunctionScope) {
-      this.$g.kkAlbedo = pb.vec4().uniform(2);
-      if (that.featureUsed(UnlitMaterial.FEATURE_ALBEDO_TEXTURE, ctx.renderPass.type)) {
-        this.$g.kkAlbedoTex = pb.tex2D().uniform(2);
-      }
-<<<<<<< HEAD
-      return that.getAlbedoColor(this, ctx);
-=======
-      return that.calculateAlbedoColor(this, ctx);
->>>>>>> e9e7bc56
-    }).call(scope);
-  }
-  /**
-   * {@inheritDoc Material._createProgram}
-   * @override
-   */
-  protected _createProgram(pb: ProgramBuilder, ctx: DrawContext): GPUProgram {
-    const that = this;
-    const program = pb.buildRenderProgram({
-      vertex(pb) {
-        pb.main(function(){
-          that.vertexShaderImpl(this, ctx, function(ctx){
-            that.vertexShader(this, ctx);
-          });
-        });
-      },
-      fragment(pb) {
-        pb.main(function(){
-          that.fragmentShaderImpl(this, ctx, function(ctx){
-            return that.fragmentShader(this, ctx);
-          });
-        });
-      }
-    });
-    return program;
+  fragmentShader(scope: PBFunctionScope, ctx: DrawContext) {
+    super.fragmentShader(scope, ctx);
+    this.outputFragmentColor(scope, this.needFragmentColor(ctx) ? this.calculateAlbedoColor(scope, ctx) : null, ctx);
   }
 }
