--- conflicted
+++ resolved
@@ -1,15 +1,8 @@
-<<<<<<< HEAD
-import { StandardMaterial } from './standard';
-import { LambertLightModel } from './lightmodel';
-import { LitMaterial } from './lit';
-import type { PBInsideFunctionScope, PBShaderExp } from '@zephyr3d/device';
-=======
 import { LitMaterial } from './lit';
 import { mixinAlbedoColor } from './mixins/albedocolor';
 import { mixinVertexColor } from './mixins/vertexcolor';
 import { applyMaterialMixins } from './meshmaterial';
 import type { PBFunctionScope, PBInsideFunctionScope, PBShaderExp } from '@zephyr3d/device';
->>>>>>> 07e554a5
 import type { DrawContext } from '../render';
 
 /**
@@ -56,35 +49,4 @@
       this.outputFragmentColor(scope, null, ctx);
     }
   }
-}
-
-export class NewLambertMaterial extends LitMaterial {
-  constructor(){
-    super();   
-  }
-  protected fragmentShader(scope: PBInsideFunctionScope, ctx: DrawContext): PBShaderExp {
-    const that = this;
-    const pb = scope.$builder;
-    super.fragmentShader(scope, ctx);
-    return (function(this: PBInsideFunctionScope) {
-      this.$l.albedo = that.calculateAlbedoColor(this, ctx);
-      this.$l.color = pb.vec3(0);
-      this.$l.normal = that.calculateNormal(scope, ctx);
-      if (that.needCalculateEnvLight(ctx)) {
-        this.color = pb.add(this.color, that.getEnvLightIrradiance(this, this.normal, ctx));
-      }
-      that.forEachLight(this, ctx, function(type, posRange, dirCutoff, colorIntensity, shadow){
-        this.$l.lightAtten = that.calculateLightAttenuation(this, type, posRange, dirCutoff);
-        this.$l.lightDir = that.calculateLightDirection(this, type, posRange, dirCutoff);
-        this.$l.NoL = pb.clamp(pb.dot(this.normal, this.lightDir), 0, 1);
-        this.$l.lightContrib = pb.mul(colorIntensity.rgb, colorIntensity.a, this.NoL, this.lightAtten);
-        if (shadow) {
-          this.$l.shadow = pb.vec3(that.calculateShadow(this, this.NoL, ctx));
-          this.lightContrib = pb.mul(this.lightContrib, this.shadow);
-        }
-        this.color = pb.add(this.color, this.lightContrib);
-      });
-      return pb.mul(this.albedo, pb.vec4(this.color, 1));
-    }).call(scope);
-  }
 }