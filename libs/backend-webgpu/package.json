--- conflicted
+++ resolved
@@ -1,12 +1,7 @@
 {
   "name": "@zephyr3d/backend-webgpu",
-<<<<<<< HEAD
   "version": "0.1.3",
-  "description": "The WebGPU backend of zephyr3d device",
-=======
-  "version": "0.1.0",
   "description": "WebGPU device backend of zephyr3d",
->>>>>>> fd385f0c
   "homepage": "https://github.com/gavinyork/zephyr3d#readme",
   "type": "module",
   "main": "./dist/index.js",
