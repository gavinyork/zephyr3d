lockfileVersion: 5.3

importers:

  .:
    specifiers: {}

  ../..:
    specifiers:
      '@rollup/plugin-commonjs': ^25.0.1
      '@typescript-eslint/eslint-plugin': ^5.51.0
      '@typescript-eslint/parser': ^5.51.0
      eslint: ^8.33.0
      eslint-config-prettier: ^8.6.0
      eslint-plugin-import: ^2.27.5
      eslint-plugin-prettier: ^4.2.1
      eslint-plugin-tsdoc: ^0.2.17
      prettier: ^2.8.4
      typescript: ^5.1.3
    devDependencies:
      '@rollup/plugin-commonjs': 25.0.4
      '@typescript-eslint/eslint-plugin': 5.62.0_4a99ccd7684b95730c65c9134147fa47
      '@typescript-eslint/parser': 5.62.0_eslint@8.47.0+typescript@5.2.2
      eslint: 8.47.0
      eslint-config-prettier: 8.10.0_eslint@8.47.0
      eslint-plugin-import: 2.28.1_eslint@8.47.0
      eslint-plugin-prettier: 4.2.1_d94e4a565e4c47167dad389c6bb2eea6
      eslint-plugin-tsdoc: 0.2.17
      prettier: 2.8.8
      typescript: 5.2.2

  ../../examples:
    specifiers:
      '@babel/core': ^7.20.12
      '@babel/preset-env': ^7.20.2
      '@rollup/plugin-babel': ^6.0.3
      '@rollup/plugin-node-resolve': ^15.0.1
      '@rollup/plugin-strip': ^3.0.2
      '@rollup/plugin-terser': ^0.4.0
      '@rollup/pluginutils': ^5.0.2
      '@swc/core': ^1.3.62
      '@types/colors': ^1.2.1
      '@types/diff': ^5.0.2
      '@typescript-eslint/eslint-plugin': ^5.51.0
      '@typescript-eslint/parser': ^5.51.0
      '@web/dev-server': ^0.1.35
      '@webgpu/types': ^0.1.40
<<<<<<< HEAD
      '@zephyr3d/backend-webgl': workspace:^0.1.2
      '@zephyr3d/backend-webgpu': workspace:^0.1.2
      '@zephyr3d/base': workspace:^0.1.2
      '@zephyr3d/device': workspace:^0.1.2
      '@zephyr3d/imgui': workspace:^0.1.2
=======
      '@zephyr3d/backend-webgl': workspace:*
      '@zephyr3d/backend-webgpu': workspace:*
      '@zephyr3d/base': workspace:*
      '@zephyr3d/device': workspace:*
      '@zephyr3d/imgui': workspace:*
>>>>>>> 7ae54e7e
      colors: ^1.4.0
      cross-env: ^7.0.3
      diff: ^5.0.0
      eslint: ^8.33.0
      eslint-config-prettier: ^8.6.0
      eslint-plugin-import: ^2.27.5
      eslint-plugin-prettier: ^4.2.1
      eslint-plugin-tsdoc: ^0.2.17
      prettier: ^2.8.4
      replace: ^1.2.2
      rollup: ^3.15.0
      rollup-plugin-copy: ^3.4.0
      rollup-plugin-dts: ^5.2.0
      rollup-plugin-swc3: ^0.8.2
      rollup-plugin-typescript2: ^0.34.1
      run-script-os: ^1.1.6
      shx: ^0.3.4
      tslib: ^2.5.0
      typescript: ^5.1.3
    dependencies:
      '@types/colors': 1.2.1
      '@types/diff': 5.0.3
      '@webgpu/types': 0.1.40
      '@zephyr3d/backend-webgl': link:../libs/backend-webgl
      '@zephyr3d/backend-webgpu': link:../libs/backend-webgpu
      '@zephyr3d/base': link:../libs/base
      '@zephyr3d/device': link:../libs/device
      '@zephyr3d/imgui': link:../libs/imgui
      colors: 1.4.0
      diff: 5.1.0
    devDependencies:
      '@babel/core': 7.22.10
      '@babel/preset-env': 7.22.10_@babel+core@7.22.10
      '@rollup/plugin-babel': 6.0.3_42a3c8103c1fc4305380d97146598442
      '@rollup/plugin-node-resolve': 15.2.0_rollup@3.28.0
      '@rollup/plugin-strip': 3.0.2_rollup@3.28.0
      '@rollup/plugin-terser': 0.4.3_rollup@3.28.0
      '@rollup/pluginutils': 5.0.3_rollup@3.28.0
      '@swc/core': 1.3.78
      '@typescript-eslint/eslint-plugin': 5.62.0_4a99ccd7684b95730c65c9134147fa47
      '@typescript-eslint/parser': 5.62.0_eslint@8.47.0+typescript@5.2.2
      '@web/dev-server': 0.1.38
      cross-env: 7.0.3
      eslint: 8.47.0
      eslint-config-prettier: 8.10.0_eslint@8.47.0
      eslint-plugin-import: 2.28.1_eslint@8.47.0
      eslint-plugin-prettier: 4.2.1_d94e4a565e4c47167dad389c6bb2eea6
      eslint-plugin-tsdoc: 0.2.17
      prettier: 2.8.8
      replace: 1.2.2
      rollup: 3.28.0
      rollup-plugin-copy: 3.4.0
      rollup-plugin-dts: 5.3.1_rollup@3.28.0+typescript@5.2.2
      rollup-plugin-swc3: 0.8.2_@swc+core@1.3.78+rollup@3.28.0
      rollup-plugin-typescript2: 0.34.1_rollup@3.28.0+typescript@5.2.2
      run-script-os: 1.1.6
      shx: 0.3.4
      tslib: 2.6.2
      typescript: 5.2.2

  ../../libs/backend-webgl:
    specifiers:
      '@babel/core': ^7.20.12
      '@babel/preset-env': ^7.20.2
      '@rollup/plugin-babel': ^6.0.3
      '@rollup/plugin-node-resolve': ^15.0.1
      '@rollup/plugin-strip': ^3.0.2
      '@rollup/plugin-terser': ^0.4.0
      '@rollup/pluginutils': ^5.0.2
      '@swc/core': ^1.3.62
      '@types/node': ^18.13.0
      '@webgpu/types': ^0.1.40
<<<<<<< HEAD
      '@zephyr3d/base': workspace:^0.1.2
      '@zephyr3d/device': workspace:^0.1.2
=======
      '@zephyr3d/base': workspace:*
      '@zephyr3d/device': workspace:*
>>>>>>> 7ae54e7e
      cross-env: ^7.0.3
      rollup: ^3.15.0
      rollup-plugin-copy: ^3.4.0
      rollup-plugin-dts: ^5.2.0
      rollup-plugin-swc3: ^0.8.2
      rollup-plugin-typescript2: ^0.34.1
      shx: ^0.3.4
      typescript: ^5.1.3
    dependencies:
      '@types/node': 18.17.6
      '@webgpu/types': 0.1.40
      '@zephyr3d/base': link:../base
      '@zephyr3d/device': link:../device
    devDependencies:
      '@babel/core': 7.22.10
      '@babel/preset-env': 7.22.10_@babel+core@7.22.10
      '@rollup/plugin-babel': 6.0.3_42a3c8103c1fc4305380d97146598442
      '@rollup/plugin-node-resolve': 15.2.0_rollup@3.28.0
      '@rollup/plugin-strip': 3.0.2_rollup@3.28.0
      '@rollup/plugin-terser': 0.4.3_rollup@3.28.0
      '@rollup/pluginutils': 5.0.3_rollup@3.28.0
      '@swc/core': 1.3.78
      cross-env: 7.0.3
      rollup: 3.28.0
      rollup-plugin-copy: 3.4.0
      rollup-plugin-dts: 5.3.1_rollup@3.28.0+typescript@5.2.2
      rollup-plugin-swc3: 0.8.2_@swc+core@1.3.78+rollup@3.28.0
      rollup-plugin-typescript2: 0.34.1_rollup@3.28.0+typescript@5.2.2
      shx: 0.3.4
      typescript: 5.2.2

  ../../libs/backend-webgpu:
    specifiers:
      '@babel/core': ^7.20.12
      '@babel/preset-env': ^7.20.2
      '@rollup/plugin-babel': ^6.0.3
      '@rollup/plugin-node-resolve': ^15.0.1
      '@rollup/plugin-strip': ^3.0.2
      '@rollup/plugin-terser': ^0.4.0
      '@rollup/pluginutils': ^5.0.2
      '@swc/core': ^1.3.62
      '@types/node': ^18.13.0
      '@webgpu/types': ^0.1.40
<<<<<<< HEAD
      '@zephyr3d/base': workspace:^0.1.2
      '@zephyr3d/device': workspace:^0.1.2
=======
      '@zephyr3d/base': workspace:*
      '@zephyr3d/device': workspace:*
>>>>>>> 7ae54e7e
      cross-env: ^7.0.3
      rollup: ^3.15.0
      rollup-plugin-copy: ^3.4.0
      rollup-plugin-dts: ^5.2.0
      rollup-plugin-swc3: ^0.8.2
      rollup-plugin-typescript2: ^0.34.1
      shx: ^0.3.4
      typescript: ^5.1.3
    dependencies:
      '@types/node': 18.17.6
      '@webgpu/types': 0.1.40
      '@zephyr3d/base': link:../base
      '@zephyr3d/device': link:../device
    devDependencies:
      '@babel/core': 7.22.10
      '@babel/preset-env': 7.22.10_@babel+core@7.22.10
      '@rollup/plugin-babel': 6.0.3_42a3c8103c1fc4305380d97146598442
      '@rollup/plugin-node-resolve': 15.2.0_rollup@3.28.0
      '@rollup/plugin-strip': 3.0.2_rollup@3.28.0
      '@rollup/plugin-terser': 0.4.3_rollup@3.28.0
      '@rollup/pluginutils': 5.0.3_rollup@3.28.0
      '@swc/core': 1.3.78
      cross-env: 7.0.3
      rollup: 3.28.0
      rollup-plugin-copy: 3.4.0
      rollup-plugin-dts: 5.3.1_rollup@3.28.0+typescript@5.2.2
      rollup-plugin-swc3: 0.8.2_@swc+core@1.3.78+rollup@3.28.0
      rollup-plugin-typescript2: 0.34.1_rollup@3.28.0+typescript@5.2.2
      shx: 0.3.4
      typescript: 5.2.2

  ../../libs/base:
    specifiers:
      '@babel/core': ^7.20.12
      '@babel/preset-env': ^7.20.2
      '@rollup/plugin-babel': ^6.0.3
      '@rollup/plugin-node-resolve': ^15.0.1
      '@rollup/plugin-strip': ^3.0.2
      '@rollup/plugin-terser': ^0.4.0
      '@rollup/pluginutils': ^5.0.2
      '@swc/core': ^1.3.62
      '@types/node': ^18.13.0
      cross-env: ^7.0.3
      rollup: ^3.15.0
      rollup-plugin-copy: ^3.4.0
      rollup-plugin-dts: ^5.2.0
      rollup-plugin-swc3: ^0.8.2
      rollup-plugin-typescript2: ^0.34.1
      shx: ^0.3.4
      typescript: ^5.1.3
    dependencies:
      '@types/node': 18.17.6
    devDependencies:
      '@babel/core': 7.22.10
      '@babel/preset-env': 7.22.10_@babel+core@7.22.10
      '@rollup/plugin-babel': 6.0.3_42a3c8103c1fc4305380d97146598442
      '@rollup/plugin-node-resolve': 15.2.0_rollup@3.28.0
      '@rollup/plugin-strip': 3.0.2_rollup@3.28.0
      '@rollup/plugin-terser': 0.4.3_rollup@3.28.0
      '@rollup/pluginutils': 5.0.3_rollup@3.28.0
      '@swc/core': 1.3.78
      cross-env: 7.0.3
      rollup: 3.28.0
      rollup-plugin-copy: 3.4.0
      rollup-plugin-dts: 5.3.1_rollup@3.28.0+typescript@5.2.2
      rollup-plugin-swc3: 0.8.2_@swc+core@1.3.78+rollup@3.28.0
      rollup-plugin-typescript2: 0.34.1_rollup@3.28.0+typescript@5.2.2
      shx: 0.3.4
      typescript: 5.2.2

  ../../libs/device:
    specifiers:
      '@babel/core': ^7.20.12
      '@babel/preset-env': ^7.20.2
      '@rollup/plugin-babel': ^6.0.3
      '@rollup/plugin-node-resolve': ^15.0.1
      '@rollup/plugin-strip': ^3.0.2
      '@rollup/plugin-terser': ^0.4.0
      '@rollup/pluginutils': ^5.0.2
      '@swc/core': ^1.3.62
      '@types/node': ^18.13.0
      '@webgpu/types': ^0.1.40
<<<<<<< HEAD
      '@zephyr3d/base': workspace:^0.1.2
=======
      '@zephyr3d/base': workspace:*
>>>>>>> 7ae54e7e
      cross-env: ^7.0.3
      rollup: ^3.15.0
      rollup-plugin-copy: ^3.4.0
      rollup-plugin-dts: ^5.2.0
      rollup-plugin-swc3: ^0.8.2
      rollup-plugin-typescript2: ^0.34.1
      shx: ^0.3.4
      typescript: ^5.1.3
    dependencies:
      '@types/node': 18.17.6
      '@webgpu/types': 0.1.40
      '@zephyr3d/base': link:../base
    devDependencies:
      '@babel/core': 7.22.10
      '@babel/preset-env': 7.22.10_@babel+core@7.22.10
      '@rollup/plugin-babel': 6.0.3_42a3c8103c1fc4305380d97146598442
      '@rollup/plugin-node-resolve': 15.2.0_rollup@3.28.0
      '@rollup/plugin-strip': 3.0.2_rollup@3.28.0
      '@rollup/plugin-terser': 0.4.3_rollup@3.28.0
      '@rollup/pluginutils': 5.0.3_rollup@3.28.0
      '@swc/core': 1.3.78
      cross-env: 7.0.3
      rollup: 3.28.0
      rollup-plugin-copy: 3.4.0
      rollup-plugin-dts: 5.3.1_rollup@3.28.0+typescript@5.2.2
      rollup-plugin-swc3: 0.8.2_@swc+core@1.3.78+rollup@3.28.0
      rollup-plugin-typescript2: 0.34.1_rollup@3.28.0+typescript@5.2.2
      shx: 0.3.4
      typescript: 5.2.2

  ../../libs/imgui:
    specifiers:
      '@babel/core': ^7.20.12
      '@babel/preset-env': ^7.20.2
      '@rollup/plugin-babel': ^6.0.3
      '@rollup/plugin-commonjs': ^25.0.1
      '@rollup/plugin-node-resolve': ^15.0.1
      '@rollup/plugin-strip': ^3.0.2
      '@rollup/plugin-terser': ^0.4.0
      '@rollup/pluginutils': ^5.0.2
      '@swc/core': ^1.3.62
      '@types/emscripten': ^1.39.6
      '@types/node': ^18.13.0
      '@webgpu/types': ^0.1.40
<<<<<<< HEAD
      '@zephyr3d/base': workspace:^0.1.2
      '@zephyr3d/device': workspace:^0.1.2
=======
      '@zephyr3d/base': workspace:*
      '@zephyr3d/device': workspace:*
>>>>>>> 7ae54e7e
      cross-env: ^7.0.3
      rollup: ^3.15.0
      rollup-plugin-copy: ^3.4.0
      rollup-plugin-dts: ^5.2.0
      rollup-plugin-swc3: ^0.8.2
      rollup-plugin-typescript2: ^0.34.1
      shx: ^0.3.4
      typescript: ^5.1.3
    dependencies:
      '@types/emscripten': 1.39.7
      '@types/node': 18.17.6
      '@webgpu/types': 0.1.40
      '@zephyr3d/base': link:../base
      '@zephyr3d/device': link:../device
    devDependencies:
      '@babel/core': 7.22.10
      '@babel/preset-env': 7.22.10_@babel+core@7.22.10
      '@rollup/plugin-babel': 6.0.3_42a3c8103c1fc4305380d97146598442
      '@rollup/plugin-commonjs': 25.0.4_rollup@3.28.0
      '@rollup/plugin-node-resolve': 15.2.0_rollup@3.28.0
      '@rollup/plugin-strip': 3.0.2_rollup@3.28.0
      '@rollup/plugin-terser': 0.4.3_rollup@3.28.0
      '@rollup/pluginutils': 5.0.3_rollup@3.28.0
      '@swc/core': 1.3.78
      cross-env: 7.0.3
      rollup: 3.28.0
      rollup-plugin-copy: 3.4.0
      rollup-plugin-dts: 5.3.1_rollup@3.28.0+typescript@5.2.2
      rollup-plugin-swc3: 0.8.2_@swc+core@1.3.78+rollup@3.28.0
      rollup-plugin-typescript2: 0.34.1_rollup@3.28.0+typescript@5.2.2
      shx: 0.3.4
      typescript: 5.2.2

  ../../libs/inspector:
    specifiers:
      '@babel/core': ^7.20.12
      '@babel/preset-env': ^7.20.2
      '@rollup/plugin-babel': ^6.0.3
      '@rollup/plugin-node-resolve': ^15.0.1
      '@rollup/plugin-strip': ^3.0.2
      '@rollup/plugin-terser': ^0.4.0
      '@rollup/pluginutils': ^5.0.2
      '@swc/core': ^1.3.62
      '@types/draco3d': ^1.4.9
      '@webgpu/types': ^0.1.40
      '@zephyr3d/base': workspace:*
      '@zephyr3d/device': workspace:*
      '@zephyr3d/imgui': workspace:*
      '@zephyr3d/scene': workspace:*
      cross-env: ^7.0.3
      rollup: ^3.15.0
      rollup-plugin-copy: ^3.4.0
      rollup-plugin-dts: ^5.2.0
      rollup-plugin-swc3: ^0.8.2
      rollup-plugin-typescript2: ^0.34.1
      shx: ^0.3.4
      typescript: ^5.1.3
    dependencies:
      '@types/draco3d': 1.4.9
      '@webgpu/types': 0.1.40
      '@zephyr3d/base': link:../base
      '@zephyr3d/device': link:../device
      '@zephyr3d/imgui': link:../imgui
      '@zephyr3d/scene': link:../scene
    devDependencies:
      '@babel/core': 7.22.10
      '@babel/preset-env': 7.22.10_@babel+core@7.22.10
      '@rollup/plugin-babel': 6.0.3_42a3c8103c1fc4305380d97146598442
      '@rollup/plugin-node-resolve': 15.2.0_rollup@3.28.0
      '@rollup/plugin-strip': 3.0.2_rollup@3.28.0
      '@rollup/plugin-terser': 0.4.3_rollup@3.28.0
      '@rollup/pluginutils': 5.0.3_rollup@3.28.0
      '@swc/core': 1.3.78
      cross-env: 7.0.3
      rollup: 3.28.0
      rollup-plugin-copy: 3.4.0
      rollup-plugin-dts: 5.3.1_rollup@3.28.0+typescript@5.2.2
      rollup-plugin-swc3: 0.8.2_@swc+core@1.3.78+rollup@3.28.0
      rollup-plugin-typescript2: 0.34.1_rollup@3.28.0+typescript@5.2.2
      shx: 0.3.4
      typescript: 5.2.2

  ../../libs/scene:
    specifiers:
      '@babel/core': ^7.20.12
      '@babel/preset-env': ^7.20.2
      '@rollup/plugin-babel': ^6.0.3
      '@rollup/plugin-node-resolve': ^15.0.1
      '@rollup/plugin-strip': ^3.0.2
      '@rollup/plugin-terser': ^0.4.0
      '@rollup/pluginutils': ^5.0.2
      '@swc/core': ^1.3.62
      '@types/draco3d': ^1.4.9
      '@webgpu/types': ^0.1.40
<<<<<<< HEAD
      '@zephyr3d/base': workspace:^0.1.2
      '@zephyr3d/device': workspace:^0.1.2
=======
      '@zephyr3d/base': workspace:*
      '@zephyr3d/device': workspace:*
>>>>>>> 7ae54e7e
      cross-env: ^7.0.3
      rollup: ^3.15.0
      rollup-plugin-copy: ^3.4.0
      rollup-plugin-dts: ^5.2.0
      rollup-plugin-swc3: ^0.8.2
      rollup-plugin-typescript2: ^0.34.1
      shx: ^0.3.4
      typescript: ^5.1.3
    dependencies:
      '@types/draco3d': 1.4.9
      '@webgpu/types': 0.1.40
      '@zephyr3d/base': link:../base
      '@zephyr3d/device': link:../device
    devDependencies:
      '@babel/core': 7.22.10
      '@babel/preset-env': 7.22.10_@babel+core@7.22.10
      '@rollup/plugin-babel': 6.0.3_42a3c8103c1fc4305380d97146598442
      '@rollup/plugin-node-resolve': 15.2.0_rollup@3.28.0
      '@rollup/plugin-strip': 3.0.2_rollup@3.28.0
      '@rollup/plugin-terser': 0.4.3_rollup@3.28.0
      '@rollup/pluginutils': 5.0.3_rollup@3.28.0
      '@swc/core': 1.3.78
      cross-env: 7.0.3
      rollup: 3.28.0
      rollup-plugin-copy: 3.4.0
      rollup-plugin-dts: 5.3.1_rollup@3.28.0+typescript@5.2.2
      rollup-plugin-swc3: 0.8.2_@swc+core@1.3.78+rollup@3.28.0
      rollup-plugin-typescript2: 0.34.1_rollup@3.28.0+typescript@5.2.2
      shx: 0.3.4
      typescript: 5.2.2

  ../../site:
    specifiers:
      '@babel/core': ^7.20.12
      '@babel/preset-env': ^7.20.2
      '@microsoft/api-documenter': ^7.21.6
      '@microsoft/api-extractor': ^7.34.4
      '@popperjs/core': ^2.11.8
      '@rollup/plugin-babel': ^6.0.3
      '@rollup/plugin-commonjs': ^25.0.1
      '@rollup/plugin-node-resolve': ^15.0.1
      '@rollup/plugin-strip': ^3.0.2
      '@rollup/plugin-terser': ^0.4.0
      '@rollup/pluginutils': ^5.0.2
      '@swc/core': ^1.3.62
      '@types/colors': ^1.2.1
      '@types/diff': ^5.0.2
      '@types/draco3d': ^1.4.9
      '@web/dev-server': ^0.1.35
      '@webgpu/types': ^0.1.40
<<<<<<< HEAD
      '@zephyr3d/backend-webgl': workspace:^0.1.2
      '@zephyr3d/backend-webgpu': workspace:^0.1.2
      '@zephyr3d/base': workspace:^0.1.2
      '@zephyr3d/device': workspace:^0.1.2
      '@zephyr3d/imgui': workspace:^0.1.2
      '@zephyr3d/scene': workspace:^0.1.2
=======
      '@zephyr3d/backend-webgl': workspace:*
      '@zephyr3d/backend-webgpu': workspace:*
      '@zephyr3d/base': workspace:*
      '@zephyr3d/device': workspace:*
      '@zephyr3d/imgui': workspace:*
      '@zephyr3d/inspector': workspace:*
      '@zephyr3d/scene': workspace:*
>>>>>>> 7ae54e7e
      '@zip.js/zip.js': ^2.7.35
      bootstrap: ^5.3.1
      chalk: ^5.2.0
      colors: ^1.4.0
      cross-env: ^7.0.3
      cross-spawn: ^7.0.3
      diff: ^5.0.0
      draco3d: ^1.5.7
      highlight.js: ^11.8.0
      lil-gui: ^0.19.2
      prettier: ^2.8.4
      replace: ^1.2.2
      rollup: ^3.15.0
      rollup-plugin-copy: ^3.4.0
      rollup-plugin-dts: ^5.2.0
      rollup-plugin-import-css: ^3.3.1
      rollup-plugin-swc3: ^0.8.2
      rollup-plugin-typescript2: ^0.34.1
      run-script-os: ^1.1.6
      shx: ^0.3.4
      tslib: ^2.5.0
      typescript: ^5.1.3
      yargs: ^17.7.1
    dependencies:
      '@popperjs/core': 2.11.8
      '@types/colors': 1.2.1
      '@types/diff': 5.0.3
      '@types/draco3d': 1.4.9
      '@webgpu/types': 0.1.40
      '@zephyr3d/backend-webgl': link:../libs/backend-webgl
      '@zephyr3d/backend-webgpu': link:../libs/backend-webgpu
      '@zephyr3d/base': link:../libs/base
      '@zephyr3d/device': link:../libs/device
      '@zephyr3d/imgui': link:../libs/imgui
      '@zephyr3d/inspector': link:../libs/inspector
      '@zephyr3d/scene': link:../libs/scene
      '@zip.js/zip.js': 2.7.35
      bootstrap: 5.3.1_@popperjs+core@2.11.8
      colors: 1.4.0
      diff: 5.1.0
      draco3d: 1.5.7
      highlight.js: 11.8.0
      lil-gui: 0.19.2
    devDependencies:
      '@babel/core': 7.22.10
      '@babel/preset-env': 7.22.10_@babel+core@7.22.10
      '@microsoft/api-documenter': 7.22.33
      '@microsoft/api-extractor': 7.36.4
      '@rollup/plugin-babel': 6.0.3_42a3c8103c1fc4305380d97146598442
      '@rollup/plugin-commonjs': 25.0.4_rollup@3.28.0
      '@rollup/plugin-node-resolve': 15.2.0_rollup@3.28.0
      '@rollup/plugin-strip': 3.0.2_rollup@3.28.0
      '@rollup/plugin-terser': 0.4.3_rollup@3.28.0
      '@rollup/pluginutils': 5.0.3_rollup@3.28.0
      '@swc/core': 1.3.78
      '@web/dev-server': 0.1.38
      chalk: 5.3.0
      cross-env: 7.0.3
      cross-spawn: 7.0.3
      prettier: 2.8.8
      replace: 1.2.2
      rollup: 3.28.0
      rollup-plugin-copy: 3.4.0
      rollup-plugin-dts: 5.3.1_rollup@3.28.0+typescript@5.2.2
      rollup-plugin-import-css: 3.3.1_rollup@3.28.0
      rollup-plugin-swc3: 0.8.2_@swc+core@1.3.78+rollup@3.28.0
      rollup-plugin-typescript2: 0.34.1_rollup@3.28.0+typescript@5.2.2
      run-script-os: 1.1.6
      shx: 0.3.4
      tslib: 2.6.2
      typescript: 5.2.2
      yargs: 17.7.2

  ../../test:
    specifiers:
      '@babel/core': ^7.20.12
      '@babel/preset-env': ^7.20.2
      '@rollup/plugin-babel': ^6.0.3
      '@rollup/plugin-node-resolve': ^15.0.1
      '@rollup/plugin-strip': ^3.0.2
      '@rollup/plugin-terser': ^0.4.0
      '@rollup/pluginutils': ^5.0.2
      '@swc/core': ^1.3.62
      '@types/colors': ^1.2.1
      '@types/diff': ^5.0.2
      '@web/dev-server': ^0.1.35
      '@webgpu/types': ^0.1.40
<<<<<<< HEAD
      '@zephyr3d/backend-webgl': workspace:^0.1.2
      '@zephyr3d/backend-webgpu': workspace:^0.1.2
      '@zephyr3d/base': workspace:^0.1.2
      '@zephyr3d/device': workspace:^0.1.2
      '@zephyr3d/imgui': workspace:^0.1.2
      '@zephyr3d/scene': workspace:^0.1.2
=======
      '@zephyr3d/backend-webgl': workspace:*
      '@zephyr3d/backend-webgpu': workspace:*
      '@zephyr3d/base': workspace:*
      '@zephyr3d/device': workspace:*
      '@zephyr3d/imgui': workspace:*
      '@zephyr3d/inspector': workspace:*
      '@zephyr3d/scene': workspace:*
>>>>>>> 7ae54e7e
      '@zip.js/zip.js': ^2.7.35
      colors: ^1.4.0
      cross-env: ^7.0.3
      diff: ^5.0.0
      gl-matrix: ^3.4.3
      lodash-es: ^4.17.21
      prettier: ^2.8.4
      replace: ^1.2.2
      rollup: ^3.15.0
      rollup-plugin-copy: ^3.4.0
      rollup-plugin-dts: ^5.2.0
      rollup-plugin-swc3: ^0.8.2
      rollup-plugin-typescript2: ^0.34.1
      run-script-os: ^1.1.6
      rxjs: 7.5.2
      shx: ^0.3.4
      ts-keycode-enum: ^1.0.6
      tslib: ^2.5.0
      typescript: ^5.1.3
    dependencies:
      '@types/colors': 1.2.1
      '@types/diff': 5.0.3
      '@webgpu/types': 0.1.40
      '@zephyr3d/backend-webgl': link:../libs/backend-webgl
      '@zephyr3d/backend-webgpu': link:../libs/backend-webgpu
      '@zephyr3d/base': link:../libs/base
      '@zephyr3d/device': link:../libs/device
      '@zephyr3d/imgui': link:../libs/imgui
      '@zephyr3d/inspector': link:../libs/inspector
      '@zephyr3d/scene': link:../libs/scene
      '@zip.js/zip.js': 2.7.35
      colors: 1.4.0
      diff: 5.1.0
      gl-matrix: 3.4.3
      lodash-es: 4.17.21
      rxjs: 7.5.2
      ts-keycode-enum: 1.0.6
    devDependencies:
      '@babel/core': 7.22.10
      '@babel/preset-env': 7.22.10_@babel+core@7.22.10
      '@rollup/plugin-babel': 6.0.3_42a3c8103c1fc4305380d97146598442
      '@rollup/plugin-node-resolve': 15.2.0_rollup@3.28.0
      '@rollup/plugin-strip': 3.0.2_rollup@3.28.0
      '@rollup/plugin-terser': 0.4.3_rollup@3.28.0
      '@rollup/pluginutils': 5.0.3_rollup@3.28.0
      '@swc/core': 1.3.78
      '@web/dev-server': 0.1.38
      cross-env: 7.0.3
      prettier: 2.8.8
      replace: 1.2.2
      rollup: 3.28.0
      rollup-plugin-copy: 3.4.0
      rollup-plugin-dts: 5.3.1_rollup@3.28.0+typescript@5.2.2
      rollup-plugin-swc3: 0.8.2_@swc+core@1.3.78+rollup@3.28.0
      rollup-plugin-typescript2: 0.34.1_rollup@3.28.0+typescript@5.2.2
      run-script-os: 1.1.6
      shx: 0.3.4
      tslib: 2.6.2
      typescript: 5.2.2

packages:

  /@75lb/deep-merge/1.1.1:
    resolution: {integrity: sha512-xvgv6pkMGBA6GwdyJbNAnDmfAIR/DfWhrj9jgWh3TY7gRm3KO46x/GPjRg6wJ0nOepwqrNxFfojebh0Df4h4Tw==}
    engines: {node: '>=12.17'}
    dependencies:
      lodash.assignwith: 4.2.0
      typical: 7.1.1
    dev: true

  /@aashutoshrathi/word-wrap/1.2.6:
    resolution: {integrity: sha512-1Yjs2SvM8TflER/OD3cOjhWWOZb58A2t7wpE2S9XfBYTiIl+XFhQG2bjy4Pu1I+EAlCNUzRDYDdFwFYUKvXcIA==}
    engines: {node: '>=0.10.0'}
    dev: true

  /@ampproject/remapping/2.2.1:
    resolution: {integrity: sha512-lFMjJTrFL3j7L9yBxwYfCq2k6qqwHyzuUl/XBnif78PWTJYyL/dfowQHWE3sp6U6ZzqWiiIZnpTMO96zhkjwtg==}
    engines: {node: '>=6.0.0'}
    dependencies:
      '@jridgewell/gen-mapping': 0.3.3
      '@jridgewell/trace-mapping': 0.3.19
    dev: true

  /@babel/code-frame/7.22.10:
    resolution: {integrity: sha512-/KKIMG4UEL35WmI9OlvMhurwtytjvXoFcGNrOvyG9zIzA8YmPjVtIZUf7b05+TPO7G7/GEmLHDaoCgACHl9hhA==}
    engines: {node: '>=6.9.0'}
    dependencies:
      '@babel/highlight': 7.22.10
      chalk: 2.4.2
    dev: true

  /@babel/compat-data/7.22.9:
    resolution: {integrity: sha512-5UamI7xkUcJ3i9qVDS+KFDEK8/7oJ55/sJMB1Ge7IEapr7KfdfV/HErR+koZwOfd+SgtFKOKRhRakdg++DcJpQ==}
    engines: {node: '>=6.9.0'}
    dev: true

  /@babel/core/7.22.10:
    resolution: {integrity: sha512-fTmqbbUBAwCcre6zPzNngvsI0aNrPZe77AeqvDxWM9Nm+04RrJ3CAmGHA9f7lJQY6ZMhRztNemy4uslDxTX4Qw==}
    engines: {node: '>=6.9.0'}
    dependencies:
      '@ampproject/remapping': 2.2.1
      '@babel/code-frame': 7.22.10
      '@babel/generator': 7.22.10
      '@babel/helper-compilation-targets': 7.22.10
      '@babel/helper-module-transforms': 7.22.9_@babel+core@7.22.10
      '@babel/helpers': 7.22.10
      '@babel/parser': 7.22.10
      '@babel/template': 7.22.5
      '@babel/traverse': 7.22.10
      '@babel/types': 7.22.10
      convert-source-map: 1.9.0
      debug: 4.3.4
      gensync: 1.0.0-beta.2
      json5: 2.2.3
      semver: 6.3.1
    transitivePeerDependencies:
      - supports-color
    dev: true

  /@babel/generator/7.22.10:
    resolution: {integrity: sha512-79KIf7YiWjjdZ81JnLujDRApWtl7BxTqWD88+FFdQEIOG8LJ0etDOM7CXuIgGJa55sGOwZVwuEsaLEm0PJ5/+A==}
    engines: {node: '>=6.9.0'}
    dependencies:
      '@babel/types': 7.22.10
      '@jridgewell/gen-mapping': 0.3.3
      '@jridgewell/trace-mapping': 0.3.19
      jsesc: 2.5.2
    dev: true

  /@babel/helper-annotate-as-pure/7.22.5:
    resolution: {integrity: sha512-LvBTxu8bQSQkcyKOU+a1btnNFQ1dMAd0R6PyW3arXes06F6QLWLIrd681bxRPIXlrMGR3XYnW9JyML7dP3qgxg==}
    engines: {node: '>=6.9.0'}
    dependencies:
      '@babel/types': 7.22.10
    dev: true

  /@babel/helper-builder-binary-assignment-operator-visitor/7.22.10:
    resolution: {integrity: sha512-Av0qubwDQxC56DoUReVDeLfMEjYYSN1nZrTUrWkXd7hpU73ymRANkbuDm3yni9npkn+RXy9nNbEJZEzXr7xrfQ==}
    engines: {node: '>=6.9.0'}
    dependencies:
      '@babel/types': 7.22.10
    dev: true

  /@babel/helper-compilation-targets/7.22.10:
    resolution: {integrity: sha512-JMSwHD4J7SLod0idLq5PKgI+6g/hLD/iuWBq08ZX49xE14VpVEojJ5rHWptpirV2j020MvypRLAXAO50igCJ5Q==}
    engines: {node: '>=6.9.0'}
    dependencies:
      '@babel/compat-data': 7.22.9
      '@babel/helper-validator-option': 7.22.5
      browserslist: 4.21.10
      lru-cache: 5.1.1
      semver: 6.3.1
    dev: true

  /@babel/helper-create-class-features-plugin/7.22.10_@babel+core@7.22.10:
    resolution: {integrity: sha512-5IBb77txKYQPpOEdUdIhBx8VrZyDCQ+H82H0+5dX1TmuscP5vJKEE3cKurjtIw/vFwzbVH48VweE78kVDBrqjA==}
    engines: {node: '>=6.9.0'}
    peerDependencies:
      '@babel/core': ^7.0.0
    dependencies:
      '@babel/core': 7.22.10
      '@babel/helper-annotate-as-pure': 7.22.5
      '@babel/helper-environment-visitor': 7.22.5
      '@babel/helper-function-name': 7.22.5
      '@babel/helper-member-expression-to-functions': 7.22.5
      '@babel/helper-optimise-call-expression': 7.22.5
      '@babel/helper-replace-supers': 7.22.9_@babel+core@7.22.10
      '@babel/helper-skip-transparent-expression-wrappers': 7.22.5
      '@babel/helper-split-export-declaration': 7.22.6
      semver: 6.3.1
    dev: true

  /@babel/helper-create-regexp-features-plugin/7.22.9_@babel+core@7.22.10:
    resolution: {integrity: sha512-+svjVa/tFwsNSG4NEy1h85+HQ5imbT92Q5/bgtS7P0GTQlP8WuFdqsiABmQouhiFGyV66oGxZFpeYHza1rNsKw==}
    engines: {node: '>=6.9.0'}
    peerDependencies:
      '@babel/core': ^7.0.0
    dependencies:
      '@babel/core': 7.22.10
      '@babel/helper-annotate-as-pure': 7.22.5
      regexpu-core: 5.3.2
      semver: 6.3.1
    dev: true

  /@babel/helper-define-polyfill-provider/0.4.2_@babel+core@7.22.10:
    resolution: {integrity: sha512-k0qnnOqHn5dK9pZpfD5XXZ9SojAITdCKRn2Lp6rnDGzIbaP0rHyMPk/4wsSxVBVz4RfN0q6VpXWP2pDGIoQ7hw==}
    peerDependencies:
      '@babel/core': ^7.4.0 || ^8.0.0-0 <8.0.0
    dependencies:
      '@babel/core': 7.22.10
      '@babel/helper-compilation-targets': 7.22.10
      '@babel/helper-plugin-utils': 7.22.5
      debug: 4.3.4
      lodash.debounce: 4.0.8
      resolve: 1.22.4
    transitivePeerDependencies:
      - supports-color
    dev: true

  /@babel/helper-environment-visitor/7.22.5:
    resolution: {integrity: sha512-XGmhECfVA/5sAt+H+xpSg0mfrHq6FzNr9Oxh7PSEBBRUb/mL7Kz3NICXb194rCqAEdxkhPT1a88teizAFyvk8Q==}
    engines: {node: '>=6.9.0'}
    dev: true

  /@babel/helper-function-name/7.22.5:
    resolution: {integrity: sha512-wtHSq6jMRE3uF2otvfuD3DIvVhOsSNshQl0Qrd7qC9oQJzHvOL4qQXlQn2916+CXGywIjpGuIkoyZRRxHPiNQQ==}
    engines: {node: '>=6.9.0'}
    dependencies:
      '@babel/template': 7.22.5
      '@babel/types': 7.22.10
    dev: true

  /@babel/helper-hoist-variables/7.22.5:
    resolution: {integrity: sha512-wGjk9QZVzvknA6yKIUURb8zY3grXCcOZt+/7Wcy8O2uctxhplmUPkOdlgoNhmdVee2c92JXbf1xpMtVNbfoxRw==}
    engines: {node: '>=6.9.0'}
    dependencies:
      '@babel/types': 7.22.10
    dev: true

  /@babel/helper-member-expression-to-functions/7.22.5:
    resolution: {integrity: sha512-aBiH1NKMG0H2cGZqspNvsaBe6wNGjbJjuLy29aU+eDZjSbbN53BaxlpB02xm9v34pLTZ1nIQPFYn2qMZoa5BQQ==}
    engines: {node: '>=6.9.0'}
    dependencies:
      '@babel/types': 7.22.10
    dev: true

  /@babel/helper-module-imports/7.22.5:
    resolution: {integrity: sha512-8Dl6+HD/cKifutF5qGd/8ZJi84QeAKh+CEe1sBzz8UayBBGg1dAIJrdHOcOM5b2MpzWL2yuotJTtGjETq0qjXg==}
    engines: {node: '>=6.9.0'}
    dependencies:
      '@babel/types': 7.22.10
    dev: true

  /@babel/helper-module-transforms/7.22.9_@babel+core@7.22.10:
    resolution: {integrity: sha512-t+WA2Xn5K+rTeGtC8jCsdAH52bjggG5TKRuRrAGNM/mjIbO4GxvlLMFOEz9wXY5I2XQ60PMFsAG2WIcG82dQMQ==}
    engines: {node: '>=6.9.0'}
    peerDependencies:
      '@babel/core': ^7.0.0
    dependencies:
      '@babel/core': 7.22.10
      '@babel/helper-environment-visitor': 7.22.5
      '@babel/helper-module-imports': 7.22.5
      '@babel/helper-simple-access': 7.22.5
      '@babel/helper-split-export-declaration': 7.22.6
      '@babel/helper-validator-identifier': 7.22.5
    dev: true

  /@babel/helper-optimise-call-expression/7.22.5:
    resolution: {integrity: sha512-HBwaojN0xFRx4yIvpwGqxiV2tUfl7401jlok564NgB9EHS1y6QT17FmKWm4ztqjeVdXLuC4fSvHc5ePpQjoTbw==}
    engines: {node: '>=6.9.0'}
    dependencies:
      '@babel/types': 7.22.10
    dev: true

  /@babel/helper-plugin-utils/7.22.5:
    resolution: {integrity: sha512-uLls06UVKgFG9QD4OeFYLEGteMIAa5kpTPcFL28yuCIIzsf6ZyKZMllKVOCZFhiZ5ptnwX4mtKdWCBE/uT4amg==}
    engines: {node: '>=6.9.0'}
    dev: true

  /@babel/helper-remap-async-to-generator/7.22.9_@babel+core@7.22.10:
    resolution: {integrity: sha512-8WWC4oR4Px+tr+Fp0X3RHDVfINGpF3ad1HIbrc8A77epiR6eMMc6jsgozkzT2uDiOOdoS9cLIQ+XD2XvI2WSmQ==}
    engines: {node: '>=6.9.0'}
    peerDependencies:
      '@babel/core': ^7.0.0
    dependencies:
      '@babel/core': 7.22.10
      '@babel/helper-annotate-as-pure': 7.22.5
      '@babel/helper-environment-visitor': 7.22.5
      '@babel/helper-wrap-function': 7.22.10
    dev: true

  /@babel/helper-replace-supers/7.22.9_@babel+core@7.22.10:
    resolution: {integrity: sha512-LJIKvvpgPOPUThdYqcX6IXRuIcTkcAub0IaDRGCZH0p5GPUp7PhRU9QVgFcDDd51BaPkk77ZjqFwh6DZTAEmGg==}
    engines: {node: '>=6.9.0'}
    peerDependencies:
      '@babel/core': ^7.0.0
    dependencies:
      '@babel/core': 7.22.10
      '@babel/helper-environment-visitor': 7.22.5
      '@babel/helper-member-expression-to-functions': 7.22.5
      '@babel/helper-optimise-call-expression': 7.22.5
    dev: true

  /@babel/helper-simple-access/7.22.5:
    resolution: {integrity: sha512-n0H99E/K+Bika3++WNL17POvo4rKWZ7lZEp1Q+fStVbUi8nxPQEBOlTmCOxW/0JsS56SKKQ+ojAe2pHKJHN35w==}
    engines: {node: '>=6.9.0'}
    dependencies:
      '@babel/types': 7.22.10
    dev: true

  /@babel/helper-skip-transparent-expression-wrappers/7.22.5:
    resolution: {integrity: sha512-tK14r66JZKiC43p8Ki33yLBVJKlQDFoA8GYN67lWCDCqoL6EMMSuM9b+Iff2jHaM/RRFYl7K+iiru7hbRqNx8Q==}
    engines: {node: '>=6.9.0'}
    dependencies:
      '@babel/types': 7.22.10
    dev: true

  /@babel/helper-split-export-declaration/7.22.6:
    resolution: {integrity: sha512-AsUnxuLhRYsisFiaJwvp1QF+I3KjD5FOxut14q/GzovUe6orHLesW2C7d754kRm53h5gqrz6sFl6sxc4BVtE/g==}
    engines: {node: '>=6.9.0'}
    dependencies:
      '@babel/types': 7.22.10
    dev: true

  /@babel/helper-string-parser/7.22.5:
    resolution: {integrity: sha512-mM4COjgZox8U+JcXQwPijIZLElkgEpO5rsERVDJTc2qfCDfERyob6k5WegS14SX18IIjv+XD+GrqNumY5JRCDw==}
    engines: {node: '>=6.9.0'}
    dev: true

  /@babel/helper-validator-identifier/7.22.5:
    resolution: {integrity: sha512-aJXu+6lErq8ltp+JhkJUfk1MTGyuA4v7f3pA+BJ5HLfNC6nAQ0Cpi9uOquUj8Hehg0aUiHzWQbOVJGao6ztBAQ==}
    engines: {node: '>=6.9.0'}
    dev: true

  /@babel/helper-validator-option/7.22.5:
    resolution: {integrity: sha512-R3oB6xlIVKUnxNUxbmgq7pKjxpru24zlimpE8WK47fACIlM0II/Hm1RS8IaOI7NgCr6LNS+jl5l75m20npAziw==}
    engines: {node: '>=6.9.0'}
    dev: true

  /@babel/helper-wrap-function/7.22.10:
    resolution: {integrity: sha512-OnMhjWjuGYtdoO3FmsEFWvBStBAe2QOgwOLsLNDjN+aaiMD8InJk1/O3HSD8lkqTjCgg5YI34Tz15KNNA3p+nQ==}
    engines: {node: '>=6.9.0'}
    dependencies:
      '@babel/helper-function-name': 7.22.5
      '@babel/template': 7.22.5
      '@babel/types': 7.22.10
    dev: true

  /@babel/helpers/7.22.10:
    resolution: {integrity: sha512-a41J4NW8HyZa1I1vAndrraTlPZ/eZoga2ZgS7fEr0tZJGVU4xqdE80CEm0CcNjha5EZ8fTBYLKHF0kqDUuAwQw==}
    engines: {node: '>=6.9.0'}
    dependencies:
      '@babel/template': 7.22.5
      '@babel/traverse': 7.22.10
      '@babel/types': 7.22.10
    transitivePeerDependencies:
      - supports-color
    dev: true

  /@babel/highlight/7.22.10:
    resolution: {integrity: sha512-78aUtVcT7MUscr0K5mIEnkwxPE0MaxkR5RxRwuHaQ+JuU5AmTPhY+do2mdzVTnIJJpyBglql2pehuBIWHug+WQ==}
    engines: {node: '>=6.9.0'}
    dependencies:
      '@babel/helper-validator-identifier': 7.22.5
      chalk: 2.4.2
      js-tokens: 4.0.0
    dev: true

  /@babel/parser/7.22.10:
    resolution: {integrity: sha512-lNbdGsQb9ekfsnjFGhEiF4hfFqGgfOP3H3d27re3n+CGhNuTSUEQdfWk556sTLNTloczcdM5TYF2LhzmDQKyvQ==}
    engines: {node: '>=6.0.0'}
    hasBin: true
    dev: true

  /@babel/plugin-bugfix-safari-id-destructuring-collision-in-function-expression/7.22.5_@babel+core@7.22.10:
    resolution: {integrity: sha512-NP1M5Rf+u2Gw9qfSO4ihjcTGW5zXTi36ITLd4/EoAcEhIZ0yjMqmftDNl3QC19CX7olhrjpyU454g/2W7X0jvQ==}
    engines: {node: '>=6.9.0'}
    peerDependencies:
      '@babel/core': ^7.0.0
    dependencies:
      '@babel/core': 7.22.10
      '@babel/helper-plugin-utils': 7.22.5
    dev: true

  /@babel/plugin-bugfix-v8-spread-parameters-in-optional-chaining/7.22.5_@babel+core@7.22.10:
    resolution: {integrity: sha512-31Bb65aZaUwqCbWMnZPduIZxCBngHFlzyN6Dq6KAJjtx+lx6ohKHubc61OomYi7XwVD4Ol0XCVz4h+pYFR048g==}
    engines: {node: '>=6.9.0'}
    peerDependencies:
      '@babel/core': ^7.13.0
    dependencies:
      '@babel/core': 7.22.10
      '@babel/helper-plugin-utils': 7.22.5
      '@babel/helper-skip-transparent-expression-wrappers': 7.22.5
      '@babel/plugin-transform-optional-chaining': 7.22.10_@babel+core@7.22.10
    dev: true

  /@babel/plugin-proposal-private-property-in-object/7.21.0-placeholder-for-preset-env.2_@babel+core@7.22.10:
    resolution: {integrity: sha512-SOSkfJDddaM7mak6cPEpswyTRnuRltl429hMraQEglW+OkovnCzsiszTmsrlY//qLFjCpQDFRvjdm2wA5pPm9w==}
    engines: {node: '>=6.9.0'}
    peerDependencies:
      '@babel/core': ^7.0.0-0
    dependencies:
      '@babel/core': 7.22.10
    dev: true

  /@babel/plugin-syntax-async-generators/7.8.4_@babel+core@7.22.10:
    resolution: {integrity: sha512-tycmZxkGfZaxhMRbXlPXuVFpdWlXpir2W4AMhSJgRKzk/eDlIXOhb2LHWoLpDF7TEHylV5zNhykX6KAgHJmTNw==}
    peerDependencies:
      '@babel/core': ^7.0.0-0
    dependencies:
      '@babel/core': 7.22.10
      '@babel/helper-plugin-utils': 7.22.5
    dev: true

  /@babel/plugin-syntax-class-properties/7.12.13_@babel+core@7.22.10:
    resolution: {integrity: sha512-fm4idjKla0YahUNgFNLCB0qySdsoPiZP3iQE3rky0mBUtMZ23yDJ9SJdg6dXTSDnulOVqiF3Hgr9nbXvXTQZYA==}
    peerDependencies:
      '@babel/core': ^7.0.0-0
    dependencies:
      '@babel/core': 7.22.10
      '@babel/helper-plugin-utils': 7.22.5
    dev: true

  /@babel/plugin-syntax-class-static-block/7.14.5_@babel+core@7.22.10:
    resolution: {integrity: sha512-b+YyPmr6ldyNnM6sqYeMWE+bgJcJpO6yS4QD7ymxgH34GBPNDM/THBh8iunyvKIZztiwLH4CJZ0RxTk9emgpjw==}
    engines: {node: '>=6.9.0'}
    peerDependencies:
      '@babel/core': ^7.0.0-0
    dependencies:
      '@babel/core': 7.22.10
      '@babel/helper-plugin-utils': 7.22.5
    dev: true

  /@babel/plugin-syntax-dynamic-import/7.8.3_@babel+core@7.22.10:
    resolution: {integrity: sha512-5gdGbFon+PszYzqs83S3E5mpi7/y/8M9eC90MRTZfduQOYW76ig6SOSPNe41IG5LoP3FGBn2N0RjVDSQiS94kQ==}
    peerDependencies:
      '@babel/core': ^7.0.0-0
    dependencies:
      '@babel/core': 7.22.10
      '@babel/helper-plugin-utils': 7.22.5
    dev: true

  /@babel/plugin-syntax-export-namespace-from/7.8.3_@babel+core@7.22.10:
    resolution: {integrity: sha512-MXf5laXo6c1IbEbegDmzGPwGNTsHZmEy6QGznu5Sh2UCWvueywb2ee+CCE4zQiZstxU9BMoQO9i6zUFSY0Kj0Q==}
    peerDependencies:
      '@babel/core': ^7.0.0-0
    dependencies:
      '@babel/core': 7.22.10
      '@babel/helper-plugin-utils': 7.22.5
    dev: true

  /@babel/plugin-syntax-import-assertions/7.22.5_@babel+core@7.22.10:
    resolution: {integrity: sha512-rdV97N7KqsRzeNGoWUOK6yUsWarLjE5Su/Snk9IYPU9CwkWHs4t+rTGOvffTR8XGkJMTAdLfO0xVnXm8wugIJg==}
    engines: {node: '>=6.9.0'}
    peerDependencies:
      '@babel/core': ^7.0.0-0
    dependencies:
      '@babel/core': 7.22.10
      '@babel/helper-plugin-utils': 7.22.5
    dev: true

  /@babel/plugin-syntax-import-attributes/7.22.5_@babel+core@7.22.10:
    resolution: {integrity: sha512-KwvoWDeNKPETmozyFE0P2rOLqh39EoQHNjqizrI5B8Vt0ZNS7M56s7dAiAqbYfiAYOuIzIh96z3iR2ktgu3tEg==}
    engines: {node: '>=6.9.0'}
    peerDependencies:
      '@babel/core': ^7.0.0-0
    dependencies:
      '@babel/core': 7.22.10
      '@babel/helper-plugin-utils': 7.22.5
    dev: true

  /@babel/plugin-syntax-import-meta/7.10.4_@babel+core@7.22.10:
    resolution: {integrity: sha512-Yqfm+XDx0+Prh3VSeEQCPU81yC+JWZ2pDPFSS4ZdpfZhp4MkFMaDC1UqseovEKwSUpnIL7+vK+Clp7bfh0iD7g==}
    peerDependencies:
      '@babel/core': ^7.0.0-0
    dependencies:
      '@babel/core': 7.22.10
      '@babel/helper-plugin-utils': 7.22.5
    dev: true

  /@babel/plugin-syntax-json-strings/7.8.3_@babel+core@7.22.10:
    resolution: {integrity: sha512-lY6kdGpWHvjoe2vk4WrAapEuBR69EMxZl+RoGRhrFGNYVK8mOPAW8VfbT/ZgrFbXlDNiiaxQnAtgVCZ6jv30EA==}
    peerDependencies:
      '@babel/core': ^7.0.0-0
    dependencies:
      '@babel/core': 7.22.10
      '@babel/helper-plugin-utils': 7.22.5
    dev: true

  /@babel/plugin-syntax-logical-assignment-operators/7.10.4_@babel+core@7.22.10:
    resolution: {integrity: sha512-d8waShlpFDinQ5MtvGU9xDAOzKH47+FFoney2baFIoMr952hKOLp1HR7VszoZvOsV/4+RRszNY7D17ba0te0ig==}
    peerDependencies:
      '@babel/core': ^7.0.0-0
    dependencies:
      '@babel/core': 7.22.10
      '@babel/helper-plugin-utils': 7.22.5
    dev: true

  /@babel/plugin-syntax-nullish-coalescing-operator/7.8.3_@babel+core@7.22.10:
    resolution: {integrity: sha512-aSff4zPII1u2QD7y+F8oDsz19ew4IGEJg9SVW+bqwpwtfFleiQDMdzA/R+UlWDzfnHFCxxleFT0PMIrR36XLNQ==}
    peerDependencies:
      '@babel/core': ^7.0.0-0
    dependencies:
      '@babel/core': 7.22.10
      '@babel/helper-plugin-utils': 7.22.5
    dev: true

  /@babel/plugin-syntax-numeric-separator/7.10.4_@babel+core@7.22.10:
    resolution: {integrity: sha512-9H6YdfkcK/uOnY/K7/aA2xpzaAgkQn37yzWUMRK7OaPOqOpGS1+n0H5hxT9AUw9EsSjPW8SVyMJwYRtWs3X3ug==}
    peerDependencies:
      '@babel/core': ^7.0.0-0
    dependencies:
      '@babel/core': 7.22.10
      '@babel/helper-plugin-utils': 7.22.5
    dev: true

  /@babel/plugin-syntax-object-rest-spread/7.8.3_@babel+core@7.22.10:
    resolution: {integrity: sha512-XoqMijGZb9y3y2XskN+P1wUGiVwWZ5JmoDRwx5+3GmEplNyVM2s2Dg8ILFQm8rWM48orGy5YpI5Bl8U1y7ydlA==}
    peerDependencies:
      '@babel/core': ^7.0.0-0
    dependencies:
      '@babel/core': 7.22.10
      '@babel/helper-plugin-utils': 7.22.5
    dev: true

  /@babel/plugin-syntax-optional-catch-binding/7.8.3_@babel+core@7.22.10:
    resolution: {integrity: sha512-6VPD0Pc1lpTqw0aKoeRTMiB+kWhAoT24PA+ksWSBrFtl5SIRVpZlwN3NNPQjehA2E/91FV3RjLWoVTglWcSV3Q==}
    peerDependencies:
      '@babel/core': ^7.0.0-0
    dependencies:
      '@babel/core': 7.22.10
      '@babel/helper-plugin-utils': 7.22.5
    dev: true

  /@babel/plugin-syntax-optional-chaining/7.8.3_@babel+core@7.22.10:
    resolution: {integrity: sha512-KoK9ErH1MBlCPxV0VANkXW2/dw4vlbGDrFgz8bmUsBGYkFRcbRwMh6cIJubdPrkxRwuGdtCk0v/wPTKbQgBjkg==}
    peerDependencies:
      '@babel/core': ^7.0.0-0
    dependencies:
      '@babel/core': 7.22.10
      '@babel/helper-plugin-utils': 7.22.5
    dev: true

  /@babel/plugin-syntax-private-property-in-object/7.14.5_@babel+core@7.22.10:
    resolution: {integrity: sha512-0wVnp9dxJ72ZUJDV27ZfbSj6iHLoytYZmh3rFcxNnvsJF3ktkzLDZPy/mA17HGsaQT3/DQsWYX1f1QGWkCoVUg==}
    engines: {node: '>=6.9.0'}
    peerDependencies:
      '@babel/core': ^7.0.0-0
    dependencies:
      '@babel/core': 7.22.10
      '@babel/helper-plugin-utils': 7.22.5
    dev: true

  /@babel/plugin-syntax-top-level-await/7.14.5_@babel+core@7.22.10:
    resolution: {integrity: sha512-hx++upLv5U1rgYfwe1xBQUhRmU41NEvpUvrp8jkrSCdvGSnM5/qdRMtylJ6PG5OFkBaHkbTAKTnd3/YyESRHFw==}
    engines: {node: '>=6.9.0'}
    peerDependencies:
      '@babel/core': ^7.0.0-0
    dependencies:
      '@babel/core': 7.22.10
      '@babel/helper-plugin-utils': 7.22.5
    dev: true

  /@babel/plugin-syntax-unicode-sets-regex/7.18.6_@babel+core@7.22.10:
    resolution: {integrity: sha512-727YkEAPwSIQTv5im8QHz3upqp92JTWhidIC81Tdx4VJYIte/VndKf1qKrfnnhPLiPghStWfvC/iFaMCQu7Nqg==}
    engines: {node: '>=6.9.0'}
    peerDependencies:
      '@babel/core': ^7.0.0
    dependencies:
      '@babel/core': 7.22.10
      '@babel/helper-create-regexp-features-plugin': 7.22.9_@babel+core@7.22.10
      '@babel/helper-plugin-utils': 7.22.5
    dev: true

  /@babel/plugin-transform-arrow-functions/7.22.5_@babel+core@7.22.10:
    resolution: {integrity: sha512-26lTNXoVRdAnsaDXPpvCNUq+OVWEVC6bx7Vvz9rC53F2bagUWW4u4ii2+h8Fejfh7RYqPxn+libeFBBck9muEw==}
    engines: {node: '>=6.9.0'}
    peerDependencies:
      '@babel/core': ^7.0.0-0
    dependencies:
      '@babel/core': 7.22.10
      '@babel/helper-plugin-utils': 7.22.5
    dev: true

  /@babel/plugin-transform-async-generator-functions/7.22.10_@babel+core@7.22.10:
    resolution: {integrity: sha512-eueE8lvKVzq5wIObKK/7dvoeKJ+xc6TvRn6aysIjS6pSCeLy7S/eVi7pEQknZqyqvzaNKdDtem8nUNTBgDVR2g==}
    engines: {node: '>=6.9.0'}
    peerDependencies:
      '@babel/core': ^7.0.0-0
    dependencies:
      '@babel/core': 7.22.10
      '@babel/helper-environment-visitor': 7.22.5
      '@babel/helper-plugin-utils': 7.22.5
      '@babel/helper-remap-async-to-generator': 7.22.9_@babel+core@7.22.10
      '@babel/plugin-syntax-async-generators': 7.8.4_@babel+core@7.22.10
    dev: true

  /@babel/plugin-transform-async-to-generator/7.22.5_@babel+core@7.22.10:
    resolution: {integrity: sha512-b1A8D8ZzE/VhNDoV1MSJTnpKkCG5bJo+19R4o4oy03zM7ws8yEMK755j61Dc3EyvdysbqH5BOOTquJ7ZX9C6vQ==}
    engines: {node: '>=6.9.0'}
    peerDependencies:
      '@babel/core': ^7.0.0-0
    dependencies:
      '@babel/core': 7.22.10
      '@babel/helper-module-imports': 7.22.5
      '@babel/helper-plugin-utils': 7.22.5
      '@babel/helper-remap-async-to-generator': 7.22.9_@babel+core@7.22.10
    dev: true

  /@babel/plugin-transform-block-scoped-functions/7.22.5_@babel+core@7.22.10:
    resolution: {integrity: sha512-tdXZ2UdknEKQWKJP1KMNmuF5Lx3MymtMN/pvA+p/VEkhK8jVcQ1fzSy8KM9qRYhAf2/lV33hoMPKI/xaI9sADA==}
    engines: {node: '>=6.9.0'}
    peerDependencies:
      '@babel/core': ^7.0.0-0
    dependencies:
      '@babel/core': 7.22.10
      '@babel/helper-plugin-utils': 7.22.5
    dev: true

  /@babel/plugin-transform-block-scoping/7.22.10_@babel+core@7.22.10:
    resolution: {integrity: sha512-1+kVpGAOOI1Albt6Vse7c8pHzcZQdQKW+wJH+g8mCaszOdDVwRXa/slHPqIw+oJAJANTKDMuM2cBdV0Dg618Vg==}
    engines: {node: '>=6.9.0'}
    peerDependencies:
      '@babel/core': ^7.0.0-0
    dependencies:
      '@babel/core': 7.22.10
      '@babel/helper-plugin-utils': 7.22.5
    dev: true

  /@babel/plugin-transform-class-properties/7.22.5_@babel+core@7.22.10:
    resolution: {integrity: sha512-nDkQ0NfkOhPTq8YCLiWNxp1+f9fCobEjCb0n8WdbNUBc4IB5V7P1QnX9IjpSoquKrXF5SKojHleVNs2vGeHCHQ==}
    engines: {node: '>=6.9.0'}
    peerDependencies:
      '@babel/core': ^7.0.0-0
    dependencies:
      '@babel/core': 7.22.10
      '@babel/helper-create-class-features-plugin': 7.22.10_@babel+core@7.22.10
      '@babel/helper-plugin-utils': 7.22.5
    dev: true

  /@babel/plugin-transform-class-static-block/7.22.5_@babel+core@7.22.10:
    resolution: {integrity: sha512-SPToJ5eYZLxlnp1UzdARpOGeC2GbHvr9d/UV0EukuVx8atktg194oe+C5BqQ8jRTkgLRVOPYeXRSBg1IlMoVRA==}
    engines: {node: '>=6.9.0'}
    peerDependencies:
      '@babel/core': ^7.12.0
    dependencies:
      '@babel/core': 7.22.10
      '@babel/helper-create-class-features-plugin': 7.22.10_@babel+core@7.22.10
      '@babel/helper-plugin-utils': 7.22.5
      '@babel/plugin-syntax-class-static-block': 7.14.5_@babel+core@7.22.10
    dev: true

  /@babel/plugin-transform-classes/7.22.6_@babel+core@7.22.10:
    resolution: {integrity: sha512-58EgM6nuPNG6Py4Z3zSuu0xWu2VfodiMi72Jt5Kj2FECmaYk1RrTXA45z6KBFsu9tRgwQDwIiY4FXTt+YsSFAQ==}
    engines: {node: '>=6.9.0'}
    peerDependencies:
      '@babel/core': ^7.0.0-0
    dependencies:
      '@babel/core': 7.22.10
      '@babel/helper-annotate-as-pure': 7.22.5
      '@babel/helper-compilation-targets': 7.22.10
      '@babel/helper-environment-visitor': 7.22.5
      '@babel/helper-function-name': 7.22.5
      '@babel/helper-optimise-call-expression': 7.22.5
      '@babel/helper-plugin-utils': 7.22.5
      '@babel/helper-replace-supers': 7.22.9_@babel+core@7.22.10
      '@babel/helper-split-export-declaration': 7.22.6
      globals: 11.12.0
    dev: true

  /@babel/plugin-transform-computed-properties/7.22.5_@babel+core@7.22.10:
    resolution: {integrity: sha512-4GHWBgRf0krxPX+AaPtgBAlTgTeZmqDynokHOX7aqqAB4tHs3U2Y02zH6ETFdLZGcg9UQSD1WCmkVrE9ErHeOg==}
    engines: {node: '>=6.9.0'}
    peerDependencies:
      '@babel/core': ^7.0.0-0
    dependencies:
      '@babel/core': 7.22.10
      '@babel/helper-plugin-utils': 7.22.5
      '@babel/template': 7.22.5
    dev: true

  /@babel/plugin-transform-destructuring/7.22.10_@babel+core@7.22.10:
    resolution: {integrity: sha512-dPJrL0VOyxqLM9sritNbMSGx/teueHF/htMKrPT7DNxccXxRDPYqlgPFFdr8u+F+qUZOkZoXue/6rL5O5GduEw==}
    engines: {node: '>=6.9.0'}
    peerDependencies:
      '@babel/core': ^7.0.0-0
    dependencies:
      '@babel/core': 7.22.10
      '@babel/helper-plugin-utils': 7.22.5
    dev: true

  /@babel/plugin-transform-dotall-regex/7.22.5_@babel+core@7.22.10:
    resolution: {integrity: sha512-5/Yk9QxCQCl+sOIB1WelKnVRxTJDSAIxtJLL2/pqL14ZVlbH0fUQUZa/T5/UnQtBNgghR7mfB8ERBKyKPCi7Vw==}
    engines: {node: '>=6.9.0'}
    peerDependencies:
      '@babel/core': ^7.0.0-0
    dependencies:
      '@babel/core': 7.22.10
      '@babel/helper-create-regexp-features-plugin': 7.22.9_@babel+core@7.22.10
      '@babel/helper-plugin-utils': 7.22.5
    dev: true

  /@babel/plugin-transform-duplicate-keys/7.22.5_@babel+core@7.22.10:
    resolution: {integrity: sha512-dEnYD+9BBgld5VBXHnF/DbYGp3fqGMsyxKbtD1mDyIA7AkTSpKXFhCVuj/oQVOoALfBs77DudA0BE4d5mcpmqw==}
    engines: {node: '>=6.9.0'}
    peerDependencies:
      '@babel/core': ^7.0.0-0
    dependencies:
      '@babel/core': 7.22.10
      '@babel/helper-plugin-utils': 7.22.5
    dev: true

  /@babel/plugin-transform-dynamic-import/7.22.5_@babel+core@7.22.10:
    resolution: {integrity: sha512-0MC3ppTB1AMxd8fXjSrbPa7LT9hrImt+/fcj+Pg5YMD7UQyWp/02+JWpdnCymmsXwIx5Z+sYn1bwCn4ZJNvhqQ==}
    engines: {node: '>=6.9.0'}
    peerDependencies:
      '@babel/core': ^7.0.0-0
    dependencies:
      '@babel/core': 7.22.10
      '@babel/helper-plugin-utils': 7.22.5
      '@babel/plugin-syntax-dynamic-import': 7.8.3_@babel+core@7.22.10
    dev: true

  /@babel/plugin-transform-exponentiation-operator/7.22.5_@babel+core@7.22.10:
    resolution: {integrity: sha512-vIpJFNM/FjZ4rh1myqIya9jXwrwwgFRHPjT3DkUA9ZLHuzox8jiXkOLvwm1H+PQIP3CqfC++WPKeuDi0Sjdj1g==}
    engines: {node: '>=6.9.0'}
    peerDependencies:
      '@babel/core': ^7.0.0-0
    dependencies:
      '@babel/core': 7.22.10
      '@babel/helper-builder-binary-assignment-operator-visitor': 7.22.10
      '@babel/helper-plugin-utils': 7.22.5
    dev: true

  /@babel/plugin-transform-export-namespace-from/7.22.5_@babel+core@7.22.10:
    resolution: {integrity: sha512-X4hhm7FRnPgd4nDA4b/5V280xCx6oL7Oob5+9qVS5C13Zq4bh1qq7LU0GgRU6b5dBWBvhGaXYVB4AcN6+ol6vg==}
    engines: {node: '>=6.9.0'}
    peerDependencies:
      '@babel/core': ^7.0.0-0
    dependencies:
      '@babel/core': 7.22.10
      '@babel/helper-plugin-utils': 7.22.5
      '@babel/plugin-syntax-export-namespace-from': 7.8.3_@babel+core@7.22.10
    dev: true

  /@babel/plugin-transform-for-of/7.22.5_@babel+core@7.22.10:
    resolution: {integrity: sha512-3kxQjX1dU9uudwSshyLeEipvrLjBCVthCgeTp6CzE/9JYrlAIaeekVxRpCWsDDfYTfRZRoCeZatCQvwo+wvK8A==}
    engines: {node: '>=6.9.0'}
    peerDependencies:
      '@babel/core': ^7.0.0-0
    dependencies:
      '@babel/core': 7.22.10
      '@babel/helper-plugin-utils': 7.22.5
    dev: true

  /@babel/plugin-transform-function-name/7.22.5_@babel+core@7.22.10:
    resolution: {integrity: sha512-UIzQNMS0p0HHiQm3oelztj+ECwFnj+ZRV4KnguvlsD2of1whUeM6o7wGNj6oLwcDoAXQ8gEqfgC24D+VdIcevg==}
    engines: {node: '>=6.9.0'}
    peerDependencies:
      '@babel/core': ^7.0.0-0
    dependencies:
      '@babel/core': 7.22.10
      '@babel/helper-compilation-targets': 7.22.10
      '@babel/helper-function-name': 7.22.5
      '@babel/helper-plugin-utils': 7.22.5
    dev: true

  /@babel/plugin-transform-json-strings/7.22.5_@babel+core@7.22.10:
    resolution: {integrity: sha512-DuCRB7fu8MyTLbEQd1ew3R85nx/88yMoqo2uPSjevMj3yoN7CDM8jkgrY0wmVxfJZyJ/B9fE1iq7EQppWQmR5A==}
    engines: {node: '>=6.9.0'}
    peerDependencies:
      '@babel/core': ^7.0.0-0
    dependencies:
      '@babel/core': 7.22.10
      '@babel/helper-plugin-utils': 7.22.5
      '@babel/plugin-syntax-json-strings': 7.8.3_@babel+core@7.22.10
    dev: true

  /@babel/plugin-transform-literals/7.22.5_@babel+core@7.22.10:
    resolution: {integrity: sha512-fTLj4D79M+mepcw3dgFBTIDYpbcB9Sm0bpm4ppXPaO+U+PKFFyV9MGRvS0gvGw62sd10kT5lRMKXAADb9pWy8g==}
    engines: {node: '>=6.9.0'}
    peerDependencies:
      '@babel/core': ^7.0.0-0
    dependencies:
      '@babel/core': 7.22.10
      '@babel/helper-plugin-utils': 7.22.5
    dev: true

  /@babel/plugin-transform-logical-assignment-operators/7.22.5_@babel+core@7.22.10:
    resolution: {integrity: sha512-MQQOUW1KL8X0cDWfbwYP+TbVbZm16QmQXJQ+vndPtH/BoO0lOKpVoEDMI7+PskYxH+IiE0tS8xZye0qr1lGzSA==}
    engines: {node: '>=6.9.0'}
    peerDependencies:
      '@babel/core': ^7.0.0-0
    dependencies:
      '@babel/core': 7.22.10
      '@babel/helper-plugin-utils': 7.22.5
      '@babel/plugin-syntax-logical-assignment-operators': 7.10.4_@babel+core@7.22.10
    dev: true

  /@babel/plugin-transform-member-expression-literals/7.22.5_@babel+core@7.22.10:
    resolution: {integrity: sha512-RZEdkNtzzYCFl9SE9ATaUMTj2hqMb4StarOJLrZRbqqU4HSBE7UlBw9WBWQiDzrJZJdUWiMTVDI6Gv/8DPvfew==}
    engines: {node: '>=6.9.0'}
    peerDependencies:
      '@babel/core': ^7.0.0-0
    dependencies:
      '@babel/core': 7.22.10
      '@babel/helper-plugin-utils': 7.22.5
    dev: true

  /@babel/plugin-transform-modules-amd/7.22.5_@babel+core@7.22.10:
    resolution: {integrity: sha512-R+PTfLTcYEmb1+kK7FNkhQ1gP4KgjpSO6HfH9+f8/yfp2Nt3ggBjiVpRwmwTlfqZLafYKJACy36yDXlEmI9HjQ==}
    engines: {node: '>=6.9.0'}
    peerDependencies:
      '@babel/core': ^7.0.0-0
    dependencies:
      '@babel/core': 7.22.10
      '@babel/helper-module-transforms': 7.22.9_@babel+core@7.22.10
      '@babel/helper-plugin-utils': 7.22.5
    dev: true

  /@babel/plugin-transform-modules-commonjs/7.22.5_@babel+core@7.22.10:
    resolution: {integrity: sha512-B4pzOXj+ONRmuaQTg05b3y/4DuFz3WcCNAXPLb2Q0GT0TrGKGxNKV4jwsXts+StaM0LQczZbOpj8o1DLPDJIiA==}
    engines: {node: '>=6.9.0'}
    peerDependencies:
      '@babel/core': ^7.0.0-0
    dependencies:
      '@babel/core': 7.22.10
      '@babel/helper-module-transforms': 7.22.9_@babel+core@7.22.10
      '@babel/helper-plugin-utils': 7.22.5
      '@babel/helper-simple-access': 7.22.5
    dev: true

  /@babel/plugin-transform-modules-systemjs/7.22.5_@babel+core@7.22.10:
    resolution: {integrity: sha512-emtEpoaTMsOs6Tzz+nbmcePl6AKVtS1yC4YNAeMun9U8YCsgadPNxnOPQ8GhHFB2qdx+LZu9LgoC0Lthuu05DQ==}
    engines: {node: '>=6.9.0'}
    peerDependencies:
      '@babel/core': ^7.0.0-0
    dependencies:
      '@babel/core': 7.22.10
      '@babel/helper-hoist-variables': 7.22.5
      '@babel/helper-module-transforms': 7.22.9_@babel+core@7.22.10
      '@babel/helper-plugin-utils': 7.22.5
      '@babel/helper-validator-identifier': 7.22.5
    dev: true

  /@babel/plugin-transform-modules-umd/7.22.5_@babel+core@7.22.10:
    resolution: {integrity: sha512-+S6kzefN/E1vkSsKx8kmQuqeQsvCKCd1fraCM7zXm4SFoggI099Tr4G8U81+5gtMdUeMQ4ipdQffbKLX0/7dBQ==}
    engines: {node: '>=6.9.0'}
    peerDependencies:
      '@babel/core': ^7.0.0-0
    dependencies:
      '@babel/core': 7.22.10
      '@babel/helper-module-transforms': 7.22.9_@babel+core@7.22.10
      '@babel/helper-plugin-utils': 7.22.5
    dev: true

  /@babel/plugin-transform-named-capturing-groups-regex/7.22.5_@babel+core@7.22.10:
    resolution: {integrity: sha512-YgLLKmS3aUBhHaxp5hi1WJTgOUb/NCuDHzGT9z9WTt3YG+CPRhJs6nprbStx6DnWM4dh6gt7SU3sZodbZ08adQ==}
    engines: {node: '>=6.9.0'}
    peerDependencies:
      '@babel/core': ^7.0.0
    dependencies:
      '@babel/core': 7.22.10
      '@babel/helper-create-regexp-features-plugin': 7.22.9_@babel+core@7.22.10
      '@babel/helper-plugin-utils': 7.22.5
    dev: true

  /@babel/plugin-transform-new-target/7.22.5_@babel+core@7.22.10:
    resolution: {integrity: sha512-AsF7K0Fx/cNKVyk3a+DW0JLo+Ua598/NxMRvxDnkpCIGFh43+h/v2xyhRUYf6oD8gE4QtL83C7zZVghMjHd+iw==}
    engines: {node: '>=6.9.0'}
    peerDependencies:
      '@babel/core': ^7.0.0-0
    dependencies:
      '@babel/core': 7.22.10
      '@babel/helper-plugin-utils': 7.22.5
    dev: true

  /@babel/plugin-transform-nullish-coalescing-operator/7.22.5_@babel+core@7.22.10:
    resolution: {integrity: sha512-6CF8g6z1dNYZ/VXok5uYkkBBICHZPiGEl7oDnAx2Mt1hlHVHOSIKWJaXHjQJA5VB43KZnXZDIexMchY4y2PGdA==}
    engines: {node: '>=6.9.0'}
    peerDependencies:
      '@babel/core': ^7.0.0-0
    dependencies:
      '@babel/core': 7.22.10
      '@babel/helper-plugin-utils': 7.22.5
      '@babel/plugin-syntax-nullish-coalescing-operator': 7.8.3_@babel+core@7.22.10
    dev: true

  /@babel/plugin-transform-numeric-separator/7.22.5_@babel+core@7.22.10:
    resolution: {integrity: sha512-NbslED1/6M+sXiwwtcAB/nieypGw02Ejf4KtDeMkCEpP6gWFMX1wI9WKYua+4oBneCCEmulOkRpwywypVZzs/g==}
    engines: {node: '>=6.9.0'}
    peerDependencies:
      '@babel/core': ^7.0.0-0
    dependencies:
      '@babel/core': 7.22.10
      '@babel/helper-plugin-utils': 7.22.5
      '@babel/plugin-syntax-numeric-separator': 7.10.4_@babel+core@7.22.10
    dev: true

  /@babel/plugin-transform-object-rest-spread/7.22.5_@babel+core@7.22.10:
    resolution: {integrity: sha512-Kk3lyDmEslH9DnvCDA1s1kkd3YWQITiBOHngOtDL9Pt6BZjzqb6hiOlb8VfjiiQJ2unmegBqZu0rx5RxJb5vmQ==}
    engines: {node: '>=6.9.0'}
    peerDependencies:
      '@babel/core': ^7.0.0-0
    dependencies:
      '@babel/compat-data': 7.22.9
      '@babel/core': 7.22.10
      '@babel/helper-compilation-targets': 7.22.10
      '@babel/helper-plugin-utils': 7.22.5
      '@babel/plugin-syntax-object-rest-spread': 7.8.3_@babel+core@7.22.10
      '@babel/plugin-transform-parameters': 7.22.5_@babel+core@7.22.10
    dev: true

  /@babel/plugin-transform-object-super/7.22.5_@babel+core@7.22.10:
    resolution: {integrity: sha512-klXqyaT9trSjIUrcsYIfETAzmOEZL3cBYqOYLJxBHfMFFggmXOv+NYSX/Jbs9mzMVESw/WycLFPRx8ba/b2Ipw==}
    engines: {node: '>=6.9.0'}
    peerDependencies:
      '@babel/core': ^7.0.0-0
    dependencies:
      '@babel/core': 7.22.10
      '@babel/helper-plugin-utils': 7.22.5
      '@babel/helper-replace-supers': 7.22.9_@babel+core@7.22.10
    dev: true

  /@babel/plugin-transform-optional-catch-binding/7.22.5_@babel+core@7.22.10:
    resolution: {integrity: sha512-pH8orJahy+hzZje5b8e2QIlBWQvGpelS76C63Z+jhZKsmzfNaPQ+LaW6dcJ9bxTpo1mtXbgHwy765Ro3jftmUg==}
    engines: {node: '>=6.9.0'}
    peerDependencies:
      '@babel/core': ^7.0.0-0
    dependencies:
      '@babel/core': 7.22.10
      '@babel/helper-plugin-utils': 7.22.5
      '@babel/plugin-syntax-optional-catch-binding': 7.8.3_@babel+core@7.22.10
    dev: true

  /@babel/plugin-transform-optional-chaining/7.22.10_@babel+core@7.22.10:
    resolution: {integrity: sha512-MMkQqZAZ+MGj+jGTG3OTuhKeBpNcO+0oCEbrGNEaOmiEn+1MzRyQlYsruGiU8RTK3zV6XwrVJTmwiDOyYK6J9g==}
    engines: {node: '>=6.9.0'}
    peerDependencies:
      '@babel/core': ^7.0.0-0
    dependencies:
      '@babel/core': 7.22.10
      '@babel/helper-plugin-utils': 7.22.5
      '@babel/helper-skip-transparent-expression-wrappers': 7.22.5
      '@babel/plugin-syntax-optional-chaining': 7.8.3_@babel+core@7.22.10
    dev: true

  /@babel/plugin-transform-parameters/7.22.5_@babel+core@7.22.10:
    resolution: {integrity: sha512-AVkFUBurORBREOmHRKo06FjHYgjrabpdqRSwq6+C7R5iTCZOsM4QbcB27St0a4U6fffyAOqh3s/qEfybAhfivg==}
    engines: {node: '>=6.9.0'}
    peerDependencies:
      '@babel/core': ^7.0.0-0
    dependencies:
      '@babel/core': 7.22.10
      '@babel/helper-plugin-utils': 7.22.5
    dev: true

  /@babel/plugin-transform-private-methods/7.22.5_@babel+core@7.22.10:
    resolution: {integrity: sha512-PPjh4gyrQnGe97JTalgRGMuU4icsZFnWkzicB/fUtzlKUqvsWBKEpPPfr5a2JiyirZkHxnAqkQMO5Z5B2kK3fA==}
    engines: {node: '>=6.9.0'}
    peerDependencies:
      '@babel/core': ^7.0.0-0
    dependencies:
      '@babel/core': 7.22.10
      '@babel/helper-create-class-features-plugin': 7.22.10_@babel+core@7.22.10
      '@babel/helper-plugin-utils': 7.22.5
    dev: true

  /@babel/plugin-transform-private-property-in-object/7.22.5_@babel+core@7.22.10:
    resolution: {integrity: sha512-/9xnaTTJcVoBtSSmrVyhtSvO3kbqS2ODoh2juEU72c3aYonNF0OMGiaz2gjukyKM2wBBYJP38S4JiE0Wfb5VMQ==}
    engines: {node: '>=6.9.0'}
    peerDependencies:
      '@babel/core': ^7.0.0-0
    dependencies:
      '@babel/core': 7.22.10
      '@babel/helper-annotate-as-pure': 7.22.5
      '@babel/helper-create-class-features-plugin': 7.22.10_@babel+core@7.22.10
      '@babel/helper-plugin-utils': 7.22.5
      '@babel/plugin-syntax-private-property-in-object': 7.14.5_@babel+core@7.22.10
    dev: true

  /@babel/plugin-transform-property-literals/7.22.5_@babel+core@7.22.10:
    resolution: {integrity: sha512-TiOArgddK3mK/x1Qwf5hay2pxI6wCZnvQqrFSqbtg1GLl2JcNMitVH/YnqjP+M31pLUeTfzY1HAXFDnUBV30rQ==}
    engines: {node: '>=6.9.0'}
    peerDependencies:
      '@babel/core': ^7.0.0-0
    dependencies:
      '@babel/core': 7.22.10
      '@babel/helper-plugin-utils': 7.22.5
    dev: true

  /@babel/plugin-transform-regenerator/7.22.10_@babel+core@7.22.10:
    resolution: {integrity: sha512-F28b1mDt8KcT5bUyJc/U9nwzw6cV+UmTeRlXYIl2TNqMMJif0Jeey9/RQ3C4NOd2zp0/TRsDns9ttj2L523rsw==}
    engines: {node: '>=6.9.0'}
    peerDependencies:
      '@babel/core': ^7.0.0-0
    dependencies:
      '@babel/core': 7.22.10
      '@babel/helper-plugin-utils': 7.22.5
      regenerator-transform: 0.15.2
    dev: true

  /@babel/plugin-transform-reserved-words/7.22.5_@babel+core@7.22.10:
    resolution: {integrity: sha512-DTtGKFRQUDm8svigJzZHzb/2xatPc6TzNvAIJ5GqOKDsGFYgAskjRulbR/vGsPKq3OPqtexnz327qYpP57RFyA==}
    engines: {node: '>=6.9.0'}
    peerDependencies:
      '@babel/core': ^7.0.0-0
    dependencies:
      '@babel/core': 7.22.10
      '@babel/helper-plugin-utils': 7.22.5
    dev: true

  /@babel/plugin-transform-shorthand-properties/7.22.5_@babel+core@7.22.10:
    resolution: {integrity: sha512-vM4fq9IXHscXVKzDv5itkO1X52SmdFBFcMIBZ2FRn2nqVYqw6dBexUgMvAjHW+KXpPPViD/Yo3GrDEBaRC0QYA==}
    engines: {node: '>=6.9.0'}
    peerDependencies:
      '@babel/core': ^7.0.0-0
    dependencies:
      '@babel/core': 7.22.10
      '@babel/helper-plugin-utils': 7.22.5
    dev: true

  /@babel/plugin-transform-spread/7.22.5_@babel+core@7.22.10:
    resolution: {integrity: sha512-5ZzDQIGyvN4w8+dMmpohL6MBo+l2G7tfC/O2Dg7/hjpgeWvUx8FzfeOKxGog9IimPa4YekaQ9PlDqTLOljkcxg==}
    engines: {node: '>=6.9.0'}
    peerDependencies:
      '@babel/core': ^7.0.0-0
    dependencies:
      '@babel/core': 7.22.10
      '@babel/helper-plugin-utils': 7.22.5
      '@babel/helper-skip-transparent-expression-wrappers': 7.22.5
    dev: true

  /@babel/plugin-transform-sticky-regex/7.22.5_@babel+core@7.22.10:
    resolution: {integrity: sha512-zf7LuNpHG0iEeiyCNwX4j3gDg1jgt1k3ZdXBKbZSoA3BbGQGvMiSvfbZRR3Dr3aeJe3ooWFZxOOG3IRStYp2Bw==}
    engines: {node: '>=6.9.0'}
    peerDependencies:
      '@babel/core': ^7.0.0-0
    dependencies:
      '@babel/core': 7.22.10
      '@babel/helper-plugin-utils': 7.22.5
    dev: true

  /@babel/plugin-transform-template-literals/7.22.5_@babel+core@7.22.10:
    resolution: {integrity: sha512-5ciOehRNf+EyUeewo8NkbQiUs4d6ZxiHo6BcBcnFlgiJfu16q0bQUw9Jvo0b0gBKFG1SMhDSjeKXSYuJLeFSMA==}
    engines: {node: '>=6.9.0'}
    peerDependencies:
      '@babel/core': ^7.0.0-0
    dependencies:
      '@babel/core': 7.22.10
      '@babel/helper-plugin-utils': 7.22.5
    dev: true

  /@babel/plugin-transform-typeof-symbol/7.22.5_@babel+core@7.22.10:
    resolution: {integrity: sha512-bYkI5lMzL4kPii4HHEEChkD0rkc+nvnlR6+o/qdqR6zrm0Sv/nodmyLhlq2DO0YKLUNd2VePmPRjJXSBh9OIdA==}
    engines: {node: '>=6.9.0'}
    peerDependencies:
      '@babel/core': ^7.0.0-0
    dependencies:
      '@babel/core': 7.22.10
      '@babel/helper-plugin-utils': 7.22.5
    dev: true

  /@babel/plugin-transform-unicode-escapes/7.22.10_@babel+core@7.22.10:
    resolution: {integrity: sha512-lRfaRKGZCBqDlRU3UIFovdp9c9mEvlylmpod0/OatICsSfuQ9YFthRo1tpTkGsklEefZdqlEFdY4A2dwTb6ohg==}
    engines: {node: '>=6.9.0'}
    peerDependencies:
      '@babel/core': ^7.0.0-0
    dependencies:
      '@babel/core': 7.22.10
      '@babel/helper-plugin-utils': 7.22.5
    dev: true

  /@babel/plugin-transform-unicode-property-regex/7.22.5_@babel+core@7.22.10:
    resolution: {integrity: sha512-HCCIb+CbJIAE6sXn5CjFQXMwkCClcOfPCzTlilJ8cUatfzwHlWQkbtV0zD338u9dZskwvuOYTuuaMaA8J5EI5A==}
    engines: {node: '>=6.9.0'}
    peerDependencies:
      '@babel/core': ^7.0.0-0
    dependencies:
      '@babel/core': 7.22.10
      '@babel/helper-create-regexp-features-plugin': 7.22.9_@babel+core@7.22.10
      '@babel/helper-plugin-utils': 7.22.5
    dev: true

  /@babel/plugin-transform-unicode-regex/7.22.5_@babel+core@7.22.10:
    resolution: {integrity: sha512-028laaOKptN5vHJf9/Arr/HiJekMd41hOEZYvNsrsXqJ7YPYuX2bQxh31fkZzGmq3YqHRJzYFFAVYvKfMPKqyg==}
    engines: {node: '>=6.9.0'}
    peerDependencies:
      '@babel/core': ^7.0.0-0
    dependencies:
      '@babel/core': 7.22.10
      '@babel/helper-create-regexp-features-plugin': 7.22.9_@babel+core@7.22.10
      '@babel/helper-plugin-utils': 7.22.5
    dev: true

  /@babel/plugin-transform-unicode-sets-regex/7.22.5_@babel+core@7.22.10:
    resolution: {integrity: sha512-lhMfi4FC15j13eKrh3DnYHjpGj6UKQHtNKTbtc1igvAhRy4+kLhV07OpLcsN0VgDEw/MjAvJO4BdMJsHwMhzCg==}
    engines: {node: '>=6.9.0'}
    peerDependencies:
      '@babel/core': ^7.0.0
    dependencies:
      '@babel/core': 7.22.10
      '@babel/helper-create-regexp-features-plugin': 7.22.9_@babel+core@7.22.10
      '@babel/helper-plugin-utils': 7.22.5
    dev: true

  /@babel/preset-env/7.22.10_@babel+core@7.22.10:
    resolution: {integrity: sha512-riHpLb1drNkpLlocmSyEg4oYJIQFeXAK/d7rI6mbD0XsvoTOOweXDmQPG/ErxsEhWk3rl3Q/3F6RFQlVFS8m0A==}
    engines: {node: '>=6.9.0'}
    peerDependencies:
      '@babel/core': ^7.0.0-0
    dependencies:
      '@babel/compat-data': 7.22.9
      '@babel/core': 7.22.10
      '@babel/helper-compilation-targets': 7.22.10
      '@babel/helper-plugin-utils': 7.22.5
      '@babel/helper-validator-option': 7.22.5
      '@babel/plugin-bugfix-safari-id-destructuring-collision-in-function-expression': 7.22.5_@babel+core@7.22.10
      '@babel/plugin-bugfix-v8-spread-parameters-in-optional-chaining': 7.22.5_@babel+core@7.22.10
      '@babel/plugin-proposal-private-property-in-object': 7.21.0-placeholder-for-preset-env.2_@babel+core@7.22.10
      '@babel/plugin-syntax-async-generators': 7.8.4_@babel+core@7.22.10
      '@babel/plugin-syntax-class-properties': 7.12.13_@babel+core@7.22.10
      '@babel/plugin-syntax-class-static-block': 7.14.5_@babel+core@7.22.10
      '@babel/plugin-syntax-dynamic-import': 7.8.3_@babel+core@7.22.10
      '@babel/plugin-syntax-export-namespace-from': 7.8.3_@babel+core@7.22.10
      '@babel/plugin-syntax-import-assertions': 7.22.5_@babel+core@7.22.10
      '@babel/plugin-syntax-import-attributes': 7.22.5_@babel+core@7.22.10
      '@babel/plugin-syntax-import-meta': 7.10.4_@babel+core@7.22.10
      '@babel/plugin-syntax-json-strings': 7.8.3_@babel+core@7.22.10
      '@babel/plugin-syntax-logical-assignment-operators': 7.10.4_@babel+core@7.22.10
      '@babel/plugin-syntax-nullish-coalescing-operator': 7.8.3_@babel+core@7.22.10
      '@babel/plugin-syntax-numeric-separator': 7.10.4_@babel+core@7.22.10
      '@babel/plugin-syntax-object-rest-spread': 7.8.3_@babel+core@7.22.10
      '@babel/plugin-syntax-optional-catch-binding': 7.8.3_@babel+core@7.22.10
      '@babel/plugin-syntax-optional-chaining': 7.8.3_@babel+core@7.22.10
      '@babel/plugin-syntax-private-property-in-object': 7.14.5_@babel+core@7.22.10
      '@babel/plugin-syntax-top-level-await': 7.14.5_@babel+core@7.22.10
      '@babel/plugin-syntax-unicode-sets-regex': 7.18.6_@babel+core@7.22.10
      '@babel/plugin-transform-arrow-functions': 7.22.5_@babel+core@7.22.10
      '@babel/plugin-transform-async-generator-functions': 7.22.10_@babel+core@7.22.10
      '@babel/plugin-transform-async-to-generator': 7.22.5_@babel+core@7.22.10
      '@babel/plugin-transform-block-scoped-functions': 7.22.5_@babel+core@7.22.10
      '@babel/plugin-transform-block-scoping': 7.22.10_@babel+core@7.22.10
      '@babel/plugin-transform-class-properties': 7.22.5_@babel+core@7.22.10
      '@babel/plugin-transform-class-static-block': 7.22.5_@babel+core@7.22.10
      '@babel/plugin-transform-classes': 7.22.6_@babel+core@7.22.10
      '@babel/plugin-transform-computed-properties': 7.22.5_@babel+core@7.22.10
      '@babel/plugin-transform-destructuring': 7.22.10_@babel+core@7.22.10
      '@babel/plugin-transform-dotall-regex': 7.22.5_@babel+core@7.22.10
      '@babel/plugin-transform-duplicate-keys': 7.22.5_@babel+core@7.22.10
      '@babel/plugin-transform-dynamic-import': 7.22.5_@babel+core@7.22.10
      '@babel/plugin-transform-exponentiation-operator': 7.22.5_@babel+core@7.22.10
      '@babel/plugin-transform-export-namespace-from': 7.22.5_@babel+core@7.22.10
      '@babel/plugin-transform-for-of': 7.22.5_@babel+core@7.22.10
      '@babel/plugin-transform-function-name': 7.22.5_@babel+core@7.22.10
      '@babel/plugin-transform-json-strings': 7.22.5_@babel+core@7.22.10
      '@babel/plugin-transform-literals': 7.22.5_@babel+core@7.22.10
      '@babel/plugin-transform-logical-assignment-operators': 7.22.5_@babel+core@7.22.10
      '@babel/plugin-transform-member-expression-literals': 7.22.5_@babel+core@7.22.10
      '@babel/plugin-transform-modules-amd': 7.22.5_@babel+core@7.22.10
      '@babel/plugin-transform-modules-commonjs': 7.22.5_@babel+core@7.22.10
      '@babel/plugin-transform-modules-systemjs': 7.22.5_@babel+core@7.22.10
      '@babel/plugin-transform-modules-umd': 7.22.5_@babel+core@7.22.10
      '@babel/plugin-transform-named-capturing-groups-regex': 7.22.5_@babel+core@7.22.10
      '@babel/plugin-transform-new-target': 7.22.5_@babel+core@7.22.10
      '@babel/plugin-transform-nullish-coalescing-operator': 7.22.5_@babel+core@7.22.10
      '@babel/plugin-transform-numeric-separator': 7.22.5_@babel+core@7.22.10
      '@babel/plugin-transform-object-rest-spread': 7.22.5_@babel+core@7.22.10
      '@babel/plugin-transform-object-super': 7.22.5_@babel+core@7.22.10
      '@babel/plugin-transform-optional-catch-binding': 7.22.5_@babel+core@7.22.10
      '@babel/plugin-transform-optional-chaining': 7.22.10_@babel+core@7.22.10
      '@babel/plugin-transform-parameters': 7.22.5_@babel+core@7.22.10
      '@babel/plugin-transform-private-methods': 7.22.5_@babel+core@7.22.10
      '@babel/plugin-transform-private-property-in-object': 7.22.5_@babel+core@7.22.10
      '@babel/plugin-transform-property-literals': 7.22.5_@babel+core@7.22.10
      '@babel/plugin-transform-regenerator': 7.22.10_@babel+core@7.22.10
      '@babel/plugin-transform-reserved-words': 7.22.5_@babel+core@7.22.10
      '@babel/plugin-transform-shorthand-properties': 7.22.5_@babel+core@7.22.10
      '@babel/plugin-transform-spread': 7.22.5_@babel+core@7.22.10
      '@babel/plugin-transform-sticky-regex': 7.22.5_@babel+core@7.22.10
      '@babel/plugin-transform-template-literals': 7.22.5_@babel+core@7.22.10
      '@babel/plugin-transform-typeof-symbol': 7.22.5_@babel+core@7.22.10
      '@babel/plugin-transform-unicode-escapes': 7.22.10_@babel+core@7.22.10
      '@babel/plugin-transform-unicode-property-regex': 7.22.5_@babel+core@7.22.10
      '@babel/plugin-transform-unicode-regex': 7.22.5_@babel+core@7.22.10
      '@babel/plugin-transform-unicode-sets-regex': 7.22.5_@babel+core@7.22.10
      '@babel/preset-modules': 0.1.6-no-external-plugins_@babel+core@7.22.10
      '@babel/types': 7.22.10
      babel-plugin-polyfill-corejs2: 0.4.5_@babel+core@7.22.10
      babel-plugin-polyfill-corejs3: 0.8.3_@babel+core@7.22.10
      babel-plugin-polyfill-regenerator: 0.5.2_@babel+core@7.22.10
      core-js-compat: 3.32.1
      semver: 6.3.1
    transitivePeerDependencies:
      - supports-color
    dev: true

  /@babel/preset-modules/0.1.6-no-external-plugins_@babel+core@7.22.10:
    resolution: {integrity: sha512-HrcgcIESLm9aIR842yhJ5RWan/gebQUJ6E/E5+rf0y9o6oj7w0Br+sWuL6kEQ/o/AdfvR1Je9jG18/gnpwjEyA==}
    peerDependencies:
      '@babel/core': ^7.0.0-0 || ^8.0.0-0 <8.0.0
    dependencies:
      '@babel/core': 7.22.10
      '@babel/helper-plugin-utils': 7.22.5
      '@babel/types': 7.22.10
      esutils: 2.0.3
    dev: true

  /@babel/regjsgen/0.8.0:
    resolution: {integrity: sha512-x/rqGMdzj+fWZvCOYForTghzbtqPDZ5gPwaoNGHdgDfF2QA/XZbCBp4Moo5scrkAMPhB7z26XM/AaHuIJdgauA==}
    dev: true

  /@babel/runtime/7.22.10:
    resolution: {integrity: sha512-21t/fkKLMZI4pqP2wlmsQAWnYW1PDyKyyUV4vCi+B25ydmdaYTKXPwCj0BzSUnZf4seIiYvSA3jcZ3gdsMFkLQ==}
    engines: {node: '>=6.9.0'}
    dependencies:
      regenerator-runtime: 0.14.0
    dev: true

  /@babel/template/7.22.5:
    resolution: {integrity: sha512-X7yV7eiwAxdj9k94NEylvbVHLiVG1nvzCV2EAowhxLTwODV1jl9UzZ48leOC0sH7OnuHrIkllaBgneUykIcZaw==}
    engines: {node: '>=6.9.0'}
    dependencies:
      '@babel/code-frame': 7.22.10
      '@babel/parser': 7.22.10
      '@babel/types': 7.22.10
    dev: true

  /@babel/traverse/7.22.10:
    resolution: {integrity: sha512-Q/urqV4pRByiNNpb/f5OSv28ZlGJiFiiTh+GAHktbIrkPhPbl90+uW6SmpoLyZqutrg9AEaEf3Q/ZBRHBXgxig==}
    engines: {node: '>=6.9.0'}
    dependencies:
      '@babel/code-frame': 7.22.10
      '@babel/generator': 7.22.10
      '@babel/helper-environment-visitor': 7.22.5
      '@babel/helper-function-name': 7.22.5
      '@babel/helper-hoist-variables': 7.22.5
      '@babel/helper-split-export-declaration': 7.22.6
      '@babel/parser': 7.22.10
      '@babel/types': 7.22.10
      debug: 4.3.4
      globals: 11.12.0
    transitivePeerDependencies:
      - supports-color
    dev: true

  /@babel/types/7.22.10:
    resolution: {integrity: sha512-obaoigiLrlDZ7TUQln/8m4mSqIW2QFeOrCQc9r+xsaHGNoplVNYlRVpsfE8Vj35GEm2ZH4ZhrNYogs/3fj85kg==}
    engines: {node: '>=6.9.0'}
    dependencies:
      '@babel/helper-string-parser': 7.22.5
      '@babel/helper-validator-identifier': 7.22.5
      to-fast-properties: 2.0.0
    dev: true

  /@eslint-community/eslint-utils/4.4.0_eslint@8.47.0:
    resolution: {integrity: sha512-1/sA4dwrzBAyeUoQ6oxahHKmrZvsnLCg4RfxW3ZFGGmQkSNQPFNLV9CUEFQP1x9EYXHTo5p6xdhZM1Ne9p/AfA==}
    engines: {node: ^12.22.0 || ^14.17.0 || >=16.0.0}
    peerDependencies:
      eslint: ^6.0.0 || ^7.0.0 || >=8.0.0
    dependencies:
      eslint: 8.47.0
      eslint-visitor-keys: 3.4.3
    dev: true

  /@eslint-community/regexpp/4.6.2:
    resolution: {integrity: sha512-pPTNuaAG3QMH+buKyBIGJs3g/S5y0caxw0ygM3YyE6yJFySwiGGSzA+mM3KJ8QQvzeLh3blwgSonkFjgQdxzMw==}
    engines: {node: ^12.0.0 || ^14.0.0 || >=16.0.0}
    dev: true

  /@eslint/eslintrc/2.1.2:
    resolution: {integrity: sha512-+wvgpDsrB1YqAMdEUCcnTlpfVBH7Vqn6A/NT3D8WVXFIaKMlErPIZT3oCIAVCOtarRpMtelZLqJeU3t7WY6X6g==}
    engines: {node: ^12.22.0 || ^14.17.0 || >=16.0.0}
    dependencies:
      ajv: 6.12.6
      debug: 4.3.4
      espree: 9.6.1
      globals: 13.21.0
      ignore: 5.2.4
      import-fresh: 3.3.0
      js-yaml: 4.1.0
      minimatch: 3.1.2
      strip-json-comments: 3.1.1
    transitivePeerDependencies:
      - supports-color
    dev: true

  /@eslint/js/8.47.0:
    resolution: {integrity: sha512-P6omY1zv5MItm93kLM8s2vr1HICJH8v0dvddDhysbIuZ+vcjOHg5Zbkf1mTkcmi2JA9oBG2anOkRnW8WJTS8Og==}
    engines: {node: ^12.22.0 || ^14.17.0 || >=16.0.0}
    dev: true

  /@fastify/deepmerge/1.3.0:
    resolution: {integrity: sha512-J8TOSBq3SoZbDhM9+R/u77hP93gz/rajSA+K2kGyijPpORPWUXHUpTaleoj+92As0S9uPRP7Oi8IqMf0u+ro6A==}
    dev: true

  /@humanwhocodes/config-array/0.11.10:
    resolution: {integrity: sha512-KVVjQmNUepDVGXNuoRRdmmEjruj0KfiGSbS8LVc12LMsWDQzRXJ0qdhN8L8uUigKpfEHRhlaQFY0ib1tnUbNeQ==}
    engines: {node: '>=10.10.0'}
    dependencies:
      '@humanwhocodes/object-schema': 1.2.1
      debug: 4.3.4
      minimatch: 3.1.2
    transitivePeerDependencies:
      - supports-color
    dev: true

  /@humanwhocodes/module-importer/1.0.1:
    resolution: {integrity: sha512-bxveV4V8v5Yb4ncFTT3rPSgZBOpCkjfK0y4oVVVJwIuDVBRMDXrPyXRL988i5ap9m9bnyEEjWfm5WkBmtffLfA==}
    engines: {node: '>=12.22'}
    dev: true

  /@humanwhocodes/object-schema/1.2.1:
    resolution: {integrity: sha512-ZnQMnLV4e7hDlUvw8H+U8ASL02SS2Gn6+9Ac3wGGLIe7+je2AeAOxPY+izIPJDfFDb7eDjev0Us8MO1iFRN8hA==}
    dev: true

  /@jridgewell/gen-mapping/0.3.3:
    resolution: {integrity: sha512-HLhSWOLRi875zjjMG/r+Nv0oCW8umGb0BgEhyX3dDX3egwZtB8PqLnjz3yedt8R5StBrzcg4aBpnh8UA9D1BoQ==}
    engines: {node: '>=6.0.0'}
    dependencies:
      '@jridgewell/set-array': 1.1.2
      '@jridgewell/sourcemap-codec': 1.4.15
      '@jridgewell/trace-mapping': 0.3.19
    dev: true

  /@jridgewell/resolve-uri/3.1.1:
    resolution: {integrity: sha512-dSYZh7HhCDtCKm4QakX0xFpsRDqjjtZf/kjI/v3T3Nwt5r8/qz/M19F9ySyOqU94SXBmeG9ttTul+YnR4LOxFA==}
    engines: {node: '>=6.0.0'}
    dev: true

  /@jridgewell/set-array/1.1.2:
    resolution: {integrity: sha512-xnkseuNADM0gt2bs+BvhO0p78Mk762YnZdsuzFV018NoG1Sj1SCQvpSqa7XUaTam5vAGasABV9qXASMKnFMwMw==}
    engines: {node: '>=6.0.0'}
    dev: true

  /@jridgewell/source-map/0.3.5:
    resolution: {integrity: sha512-UTYAUj/wviwdsMfzoSJspJxbkH5o1snzwX0//0ENX1u/55kkZZkcTZP6u9bwKGkv+dkk9at4m1Cpt0uY80kcpQ==}
    dependencies:
      '@jridgewell/gen-mapping': 0.3.3
      '@jridgewell/trace-mapping': 0.3.19
    dev: true

  /@jridgewell/sourcemap-codec/1.4.15:
    resolution: {integrity: sha512-eF2rxCRulEKXHTRiDrDy6erMYWqNw4LPdQ8UQA4huuxaQsVeRPFl2oM8oDGxMFhJUWZf9McpLtJasDDZb/Bpeg==}
    dev: true

  /@jridgewell/trace-mapping/0.3.19:
    resolution: {integrity: sha512-kf37QtfW+Hwx/buWGMPcR60iF9ziHa6r/CZJIHbmcm4+0qrXiVdxegAH0F6yddEVQ7zdkjcGCgCzUu+BcbhQxw==}
    dependencies:
      '@jridgewell/resolve-uri': 3.1.1
      '@jridgewell/sourcemap-codec': 1.4.15
    dev: true

  /@microsoft/api-documenter/7.22.33:
    resolution: {integrity: sha512-9UUe5Z/vbTlMQy3kbSqPaJN7e3CT4LsfNFyP8szfdQEHXiO6BV2ZwwYIUtbQObgaKt7foL4A/cqRMKqhRIi7VQ==}
    hasBin: true
    dependencies:
      '@microsoft/api-extractor-model': 7.27.6
      '@microsoft/tsdoc': 0.14.2
      '@rushstack/node-core-library': 3.59.7
      '@rushstack/ts-command-line': 4.15.2
      colors: 1.2.5
      js-yaml: 3.13.1
      resolve: 1.22.4
    transitivePeerDependencies:
      - '@types/node'
    dev: true

  /@microsoft/api-extractor-model/7.27.6:
    resolution: {integrity: sha512-eiCnlayyum1f7fS2nA9pfIod5VCNR1G+Tq84V/ijDrKrOFVa598BLw145nCsGDMoFenV6ajNi2PR5WCwpAxW6Q==}
    dependencies:
      '@microsoft/tsdoc': 0.14.2
      '@microsoft/tsdoc-config': 0.16.2
      '@rushstack/node-core-library': 3.59.7
    transitivePeerDependencies:
      - '@types/node'
    dev: true

  /@microsoft/api-extractor/7.36.4:
    resolution: {integrity: sha512-21UECq8C/8CpHT23yiqTBQ10egKUacIpxkPyYR7hdswo/M5yTWdBvbq+77YC9uPKQJOUfOD1FImBQ1DzpsdeQQ==}
    hasBin: true
    dependencies:
      '@microsoft/api-extractor-model': 7.27.6
      '@microsoft/tsdoc': 0.14.2
      '@microsoft/tsdoc-config': 0.16.2
      '@rushstack/node-core-library': 3.59.7
      '@rushstack/rig-package': 0.4.1
      '@rushstack/ts-command-line': 4.15.2
      colors: 1.2.5
      lodash: 4.17.21
      resolve: 1.22.4
      semver: 7.5.4
      source-map: 0.6.1
      typescript: 5.0.4
    transitivePeerDependencies:
      - '@types/node'
    dev: true

  /@microsoft/tsdoc-config/0.16.2:
    resolution: {integrity: sha512-OGiIzzoBLgWWR0UdRJX98oYO+XKGf7tiK4Zk6tQ/E4IJqGCe7dvkTvgDZV5cFJUzLGDOjeAXrnZoA6QkVySuxw==}
    dependencies:
      '@microsoft/tsdoc': 0.14.2
      ajv: 6.12.6
      jju: 1.4.0
      resolve: 1.19.0
    dev: true

  /@microsoft/tsdoc/0.14.2:
    resolution: {integrity: sha512-9b8mPpKrfeGRuhFH5iO1iwCLeIIsV6+H1sRfxbkoGXIyQE2BTsPd9zqSqQJ+pv5sJ/hT5M1zvOFL02MnEezFug==}
    dev: true

  /@nodelib/fs.scandir/2.1.5:
    resolution: {integrity: sha512-vq24Bq3ym5HEQm2NKCr3yXDwjc7vTsEThRDnkp2DK9p1uqLR+DHurm/NOTo0KG7HYHU7eppKZj3MyqYuMBf62g==}
    engines: {node: '>= 8'}
    dependencies:
      '@nodelib/fs.stat': 2.0.5
      run-parallel: 1.2.0
    dev: true

  /@nodelib/fs.stat/2.0.5:
    resolution: {integrity: sha512-RkhPPp2zrqDAQA/2jNhnztcPAlv64XdhIp7a7454A5ovI7Bukxgt7MX7udwAu3zg1DcpPU0rz3VV1SeaqvY4+A==}
    engines: {node: '>= 8'}
    dev: true

  /@nodelib/fs.walk/1.2.8:
    resolution: {integrity: sha512-oGB+UxlgWcgQkgwo8GcEGwemoTFt3FIO9ababBmaGwXIoBKZ+GTy0pP185beGg7Llih/NSHSV2XAs1lnznocSg==}
    engines: {node: '>= 8'}
    dependencies:
      '@nodelib/fs.scandir': 2.1.5
      fastq: 1.15.0
    dev: true

  /@popperjs/core/2.11.8:
    resolution: {integrity: sha512-P1st0aksCrn9sGZhp8GMYwBnQsbvAWsZAX44oXNNvLHGqAOcoVxmjZiohstwQ7SqKnbR47akdNi+uleWD8+g6A==}
    dev: false

  /@rollup/plugin-babel/6.0.3_42a3c8103c1fc4305380d97146598442:
    resolution: {integrity: sha512-fKImZKppa1A/gX73eg4JGo+8kQr/q1HBQaCGKECZ0v4YBBv3lFqi14+7xyApECzvkLTHCifx+7ntcrvtBIRcpg==}
    engines: {node: '>=14.0.0'}
    peerDependencies:
      '@babel/core': ^7.0.0
      '@types/babel__core': ^7.1.9
      rollup: ^1.20.0||^2.0.0||^3.0.0
    peerDependenciesMeta:
      '@types/babel__core':
        optional: true
      rollup:
        optional: true
    dependencies:
      '@babel/core': 7.22.10
      '@babel/helper-module-imports': 7.22.5
      '@rollup/pluginutils': 5.0.3_rollup@3.28.0
      rollup: 3.28.0
    dev: true

  /@rollup/plugin-commonjs/25.0.4:
    resolution: {integrity: sha512-L92Vz9WUZXDnlQQl3EwbypJR4+DM2EbsO+/KOcEkP4Mc6Ct453EeDB2uH9lgRwj4w5yflgNpq9pHOiY8aoUXBQ==}
    engines: {node: '>=14.0.0'}
    peerDependencies:
      rollup: ^2.68.0||^3.0.0
    peerDependenciesMeta:
      rollup:
        optional: true
    dependencies:
      '@rollup/pluginutils': 5.0.3
      commondir: 1.0.1
      estree-walker: 2.0.2
      glob: 8.1.0
      is-reference: 1.2.1
      magic-string: 0.27.0
    dev: true

  /@rollup/plugin-commonjs/25.0.4_rollup@3.28.0:
    resolution: {integrity: sha512-L92Vz9WUZXDnlQQl3EwbypJR4+DM2EbsO+/KOcEkP4Mc6Ct453EeDB2uH9lgRwj4w5yflgNpq9pHOiY8aoUXBQ==}
    engines: {node: '>=14.0.0'}
    peerDependencies:
      rollup: ^2.68.0||^3.0.0
    peerDependenciesMeta:
      rollup:
        optional: true
    dependencies:
      '@rollup/pluginutils': 5.0.3_rollup@3.28.0
      commondir: 1.0.1
      estree-walker: 2.0.2
      glob: 8.1.0
      is-reference: 1.2.1
      magic-string: 0.27.0
      rollup: 3.28.0
    dev: true

  /@rollup/plugin-node-resolve/13.3.0_rollup@2.79.1:
    resolution: {integrity: sha512-Lus8rbUo1eEcnS4yTFKLZrVumLPY+YayBdWXgFSHYhTT2iJbMhoaaBL3xl5NCdeRytErGr8tZ0L71BMRmnlwSw==}
    engines: {node: '>= 10.0.0'}
    peerDependencies:
      rollup: ^2.42.0
    dependencies:
      '@rollup/pluginutils': 3.1.0_rollup@2.79.1
      '@types/resolve': 1.17.1
      deepmerge: 4.3.1
      is-builtin-module: 3.2.1
      is-module: 1.0.0
      resolve: 1.22.4
      rollup: 2.79.1
    dev: true

  /@rollup/plugin-node-resolve/15.2.0_rollup@3.28.0:
    resolution: {integrity: sha512-mKur03xNGT8O9ODO6FtT43ITGqHWZbKPdVJHZb+iV9QYcdlhUUB0wgknvA4KCUmC5oHJF6O2W1EgmyOQyVUI4Q==}
    engines: {node: '>=14.0.0'}
    peerDependencies:
      rollup: ^2.78.0||^3.0.0
    peerDependenciesMeta:
      rollup:
        optional: true
    dependencies:
      '@rollup/pluginutils': 5.0.3_rollup@3.28.0
      '@types/resolve': 1.20.2
      deepmerge: 4.3.1
      is-builtin-module: 3.2.1
      is-module: 1.0.0
      resolve: 1.22.4
      rollup: 3.28.0
    dev: true

  /@rollup/plugin-strip/3.0.2_rollup@3.28.0:
    resolution: {integrity: sha512-L8Whin/DB5XsLE586+xcud6yX/pMVUlfalA999uAsC+dtwmBHSiUwtAxMl3eVvykX3N5BhdeAjStqDlzMmfUXw==}
    engines: {node: '>=14.0.0'}
    peerDependencies:
      rollup: ^1.20.0||^2.0.0||^3.0.0
    peerDependenciesMeta:
      rollup:
        optional: true
    dependencies:
      '@rollup/pluginutils': 5.0.3_rollup@3.28.0
      estree-walker: 2.0.2
      magic-string: 0.27.0
      rollup: 3.28.0
    dev: true

  /@rollup/plugin-terser/0.4.3_rollup@3.28.0:
    resolution: {integrity: sha512-EF0oejTMtkyhrkwCdg0HJ0IpkcaVg1MMSf2olHb2Jp+1mnLM04OhjpJWGma4HobiDTF0WCyViWuvadyE9ch2XA==}
    engines: {node: '>=14.0.0'}
    peerDependencies:
      rollup: ^2.x || ^3.x
    peerDependenciesMeta:
      rollup:
        optional: true
    dependencies:
      rollup: 3.28.0
      serialize-javascript: 6.0.1
      smob: 1.4.0
      terser: 5.19.2
    dev: true

  /@rollup/pluginutils/3.1.0_rollup@2.79.1:
    resolution: {integrity: sha512-GksZ6pr6TpIjHm8h9lSQ8pi8BE9VeubNT0OMJ3B5uZJ8pz73NPiqOtCog/x2/QzM1ENChPKxMDhiQuRHsqc+lg==}
    engines: {node: '>= 8.0.0'}
    peerDependencies:
      rollup: ^1.20.0||^2.0.0
    dependencies:
      '@types/estree': 0.0.39
      estree-walker: 1.0.1
      picomatch: 2.3.1
      rollup: 2.79.1
    dev: true

  /@rollup/pluginutils/4.2.1:
    resolution: {integrity: sha512-iKnFXr7NkdZAIHiIWE+BX5ULi/ucVFYWD6TbAV+rZctiRTY2PL6tsIKhoIOaoskiWAkgu+VsbXgUVDNLHf+InQ==}
    engines: {node: '>= 8.0.0'}
    dependencies:
      estree-walker: 2.0.2
      picomatch: 2.3.1
    dev: true

  /@rollup/pluginutils/5.0.3:
    resolution: {integrity: sha512-hfllNN4a80rwNQ9QCxhxuHCGHMAvabXqxNdaChUSSadMre7t4iEUI6fFAhBOn/eIYTgYVhBv7vCLsAJ4u3lf3g==}
    engines: {node: '>=14.0.0'}
    peerDependencies:
      rollup: ^1.20.0||^2.0.0||^3.0.0
    peerDependenciesMeta:
      rollup:
        optional: true
    dependencies:
      '@types/estree': 1.0.1
      estree-walker: 2.0.2
      picomatch: 2.3.1
    dev: true

  /@rollup/pluginutils/5.0.3_rollup@3.28.0:
    resolution: {integrity: sha512-hfllNN4a80rwNQ9QCxhxuHCGHMAvabXqxNdaChUSSadMre7t4iEUI6fFAhBOn/eIYTgYVhBv7vCLsAJ4u3lf3g==}
    engines: {node: '>=14.0.0'}
    peerDependencies:
      rollup: ^1.20.0||^2.0.0||^3.0.0
    peerDependenciesMeta:
      rollup:
        optional: true
    dependencies:
      '@types/estree': 1.0.1
      estree-walker: 2.0.2
      picomatch: 2.3.1
      rollup: 3.28.0
    dev: true

  /@rushstack/node-core-library/3.59.7:
    resolution: {integrity: sha512-ln1Drq0h+Hwa1JVA65x5mlSgUrBa1uHL+V89FqVWQgXd1vVIMhrtqtWGQrhTnFHxru5ppX+FY39VWELF/FjQCw==}
    peerDependencies:
      '@types/node': '*'
    peerDependenciesMeta:
      '@types/node':
        optional: true
    dependencies:
      colors: 1.2.5
      fs-extra: 7.0.1
      import-lazy: 4.0.0
      jju: 1.4.0
      resolve: 1.22.4
      semver: 7.5.4
      z-schema: 5.0.5
    dev: true

  /@rushstack/rig-package/0.4.1:
    resolution: {integrity: sha512-AGRwpqlXNSp9LhUSz4HKI9xCluqQDt/obsQFdv/NYIekF3pTTPzc+HbQsIsjVjYnJ3DcmxOREVMhvrMEjpiq6g==}
    dependencies:
      resolve: 1.22.4
      strip-json-comments: 3.1.1
    dev: true

  /@rushstack/ts-command-line/4.15.2:
    resolution: {integrity: sha512-5+C2uoJY8b+odcZD6coEe2XNC4ZjGB4vCMESbqW/8DHRWC/qIHfANdmN9F1wz/lAgxz72i7xRoVtPY2j7e4gpQ==}
    dependencies:
      '@types/argparse': 1.0.38
      argparse: 1.0.10
      colors: 1.2.5
      string-argv: 0.3.2
    dev: true

  /@swc/core-darwin-arm64/1.3.78:
    resolution: {integrity: sha512-596KRua/d5Gx1buHKKchSyHuwoIL4S1BRD/wCvYNLNZ3xOzcuBBmXOjrDVigKi1ztNDeS07p30RO5UyYur0XAA==}
    engines: {node: '>=10'}
    cpu: [arm64]
    os: [darwin]
    dev: true
    optional: true

  /@swc/core-darwin-x64/1.3.78:
    resolution: {integrity: sha512-w0RsD1onQAj0vuLAoOVi48HgnW6D6oBEIZP17l0HYejCDBZ+FRZLjml7wgNAWMqHcd2qNRqgtZ+v7aLza2JtBQ==}
    engines: {node: '>=10'}
    cpu: [x64]
    os: [darwin]
    dev: true
    optional: true

  /@swc/core-linux-arm-gnueabihf/1.3.78:
    resolution: {integrity: sha512-v1CpRn+H6fha1WIqmdRvJM40pFdjUHrGfhf4Ygci72nlAU41l5XimN8Iwkm8FgIwf2wnv0lLzedSM4IHvpq/yA==}
    engines: {node: '>=10'}
    cpu: [arm]
    os: [linux]
    dev: true
    optional: true

  /@swc/core-linux-arm64-gnu/1.3.78:
    resolution: {integrity: sha512-Sis17dz9joJRFVvR/gteOZSUNrrrioo81RQzani0Zr5ZZOfWLMTB9DA+0MVlfnVa2taYcsJHJZFoAv9JkLwbzg==}
    engines: {node: '>=10'}
    cpu: [arm64]
    os: [linux]
    dev: true
    optional: true

  /@swc/core-linux-arm64-musl/1.3.78:
    resolution: {integrity: sha512-E5F8/qp+QupnfBnsP4vN1PKyCmAHYHDG1GMyPE/zLFOUYLgw+jK4C9rfyLBR0o2bWo1ay2WCIjusBZD9XHGOSA==}
    engines: {node: '>=10'}
    cpu: [arm64]
    os: [linux]
    dev: true
    optional: true

  /@swc/core-linux-x64-gnu/1.3.78:
    resolution: {integrity: sha512-iDxa+RknnTQlyy+WfPor1FM6y44ERNI2E0xiUV6gV6uPwegCngi8LFC+E7IvP6+p+yXtAkesunAaiZ8nn0s+rw==}
    engines: {node: '>=10'}
    cpu: [x64]
    os: [linux]
    dev: true
    optional: true

  /@swc/core-linux-x64-musl/1.3.78:
    resolution: {integrity: sha512-dWtIYUFL5sMTE2UKshkXTusHcK8+zAhhGzvqWq1wJS45pqTlrAbzpyqB780fle880x3A6DMitWmsAFARdNzpuQ==}
    engines: {node: '>=10'}
    cpu: [x64]
    os: [linux]
    dev: true
    optional: true

  /@swc/core-win32-arm64-msvc/1.3.78:
    resolution: {integrity: sha512-CXFaGEc2M9Su3UoUMC8AnzKb9g+GwPxXfakLWZsjwS448h6jcreExq3nwtBNdVGzQ26xqeVLMFfb1l/oK99Hwg==}
    engines: {node: '>=10'}
    cpu: [arm64]
    os: [win32]
    dev: true
    optional: true

  /@swc/core-win32-ia32-msvc/1.3.78:
    resolution: {integrity: sha512-FaH1jwWnJpWkdImpMoiZpMg9oy9UUyZwltzN7hFwjR48e3Li82cRFb+9PifIBHCUSBM+CrrsJXbHP213IMVAyw==}
    engines: {node: '>=10'}
    cpu: [ia32]
    os: [win32]
    dev: true
    optional: true

  /@swc/core-win32-x64-msvc/1.3.78:
    resolution: {integrity: sha512-oYxa+tPdhlx1aH14AIoF6kvVjo49tEOW0drNqoEaVHufvgH0y43QU2Jum3b2+xXztmMRtzK2CSN3GPOAXDKKKg==}
    engines: {node: '>=10'}
    cpu: [x64]
    os: [win32]
    dev: true
    optional: true

  /@swc/core/1.3.78:
    resolution: {integrity: sha512-y6DQP571v7fbUUY7nz5G4lNIRGofuO48K5pGhD9VnuOCTuptfooCdi8wnigIrIhM/M4zQ53m/YCMDCbOtDgEww==}
    engines: {node: '>=10'}
    requiresBuild: true
    peerDependencies:
      '@swc/helpers': ^0.5.0
    peerDependenciesMeta:
      '@swc/helpers':
        optional: true
    optionalDependencies:
      '@swc/core-darwin-arm64': 1.3.78
      '@swc/core-darwin-x64': 1.3.78
      '@swc/core-linux-arm-gnueabihf': 1.3.78
      '@swc/core-linux-arm64-gnu': 1.3.78
      '@swc/core-linux-arm64-musl': 1.3.78
      '@swc/core-linux-x64-gnu': 1.3.78
      '@swc/core-linux-x64-musl': 1.3.78
      '@swc/core-win32-arm64-msvc': 1.3.78
      '@swc/core-win32-ia32-msvc': 1.3.78
      '@swc/core-win32-x64-msvc': 1.3.78
    dev: true

  /@types/accepts/1.3.5:
    resolution: {integrity: sha512-jOdnI/3qTpHABjM5cx1Hc0sKsPoYCp+DP/GJRGtDlPd7fiV9oXGGIcjW/ZOxLIvjGz8MA+uMZI9metHlgqbgwQ==}
    dependencies:
      '@types/node': 18.17.6
    dev: true

  /@types/argparse/1.0.38:
    resolution: {integrity: sha512-ebDJ9b0e702Yr7pWgB0jzm+CX4Srzz8RcXtLJDJB+BSccqMa36uyH/zUsSYao5+BD1ytv3k3rPYCq4mAE1hsXA==}
    dev: true

  /@types/body-parser/1.19.2:
    resolution: {integrity: sha512-ALYone6pm6QmwZoAgeyNksccT9Q4AWZQ6PvfwR37GT6r6FWUPguq6sUmNGSMV2Wr761oQoBxwGGa6DR5o1DC9g==}
    dependencies:
      '@types/connect': 3.4.35
      '@types/node': 18.17.6
    dev: true

  /@types/colors/1.2.1:
    resolution: {integrity: sha512-7jNkpfN2lVO07nJ1RWzyMnNhH/I5N9iWuMPx9pedptxJ4MODf8rRV0lbJi6RakQ4sKQk231Fw4e2W9n3D7gZ3w==}
    deprecated: This is a stub types definition. colors provides its own type definitions, so you don't need this installed.
    dependencies:
      colors: 1.4.0
    dev: false

  /@types/command-line-args/5.2.0:
    resolution: {integrity: sha512-UuKzKpJJ/Ief6ufIaIzr3A/0XnluX7RvFgwkV89Yzvm77wCh1kFaFmqN8XEnGcN62EuHdedQjEMb8mYxFLGPyA==}
    dev: true

  /@types/connect/3.4.35:
    resolution: {integrity: sha512-cdeYyv4KWoEgpBISTxWvqYsVy444DOqehiF3fM3ne10AmJ62RSyNkUnxMJXHQWRQQX2eR94m5y1IZyDwBjV9FQ==}
    dependencies:
      '@types/node': 18.17.6
    dev: true

  /@types/content-disposition/0.5.5:
    resolution: {integrity: sha512-v6LCdKfK6BwcqMo+wYW05rLS12S0ZO0Fl4w1h4aaZMD7bqT3gVUns6FvLJKGZHQmYn3SX55JWGpziwJRwVgutA==}
    dev: true

  /@types/cookies/0.7.7:
    resolution: {integrity: sha512-h7BcvPUogWbKCzBR2lY4oqaZbO3jXZksexYJVFvkrFeLgbZjQkU4x8pRq6eg2MHXQhY0McQdqmmsxRWlVAHooA==}
    dependencies:
      '@types/connect': 3.4.35
      '@types/express': 4.17.17
      '@types/keygrip': 1.0.2
      '@types/node': 18.17.6
    dev: true

  /@types/diff/5.0.3:
    resolution: {integrity: sha512-amrLbRqTU9bXMCc6uX0sWpxsQzRIo9z6MJPkH1pkez/qOxuqSZVuryJAWoBRq94CeG8JxY+VK4Le9HtjQR5T9A==}
    dev: false

  /@types/draco3d/1.4.9:
    resolution: {integrity: sha512-4MMUjMQb4yA5fJ4osXx+QxGHt0/ZSy4spT6jL1HM7Tn8OJEC35siqdnpOo+HxPhYjqEFumKfGVF9hJfdyKBIBA==}
    dev: false

  /@types/emscripten/1.39.7:
    resolution: {integrity: sha512-tLqYV94vuqDrXh515F/FOGtBcRMTPGvVV1LzLbtYDcQmmhtpf/gLYf+hikBbQk8MzOHNz37wpFfJbYAuSn8HqA==}
    dev: false

  /@types/estree/0.0.39:
    resolution: {integrity: sha512-EYNwp3bU+98cpU4lAWYYL7Zz+2gryWH1qbdDTidVd6hkiR6weksdbMadyXKXNPEkQFhXM+hVO9ZygomHXp+AIw==}
    dev: true

  /@types/estree/1.0.1:
    resolution: {integrity: sha512-LG4opVs2ANWZ1TJoKc937iMmNstM/d0ae1vNbnBvBhqCSezgVUOzcLCqbI5elV8Vy6WKwKjaqR+zO9VKirBBCA==}
    dev: true

  /@types/express-serve-static-core/4.17.35:
    resolution: {integrity: sha512-wALWQwrgiB2AWTT91CB62b6Yt0sNHpznUXeZEcnPU3DRdlDIz74x8Qg1UUYKSVFi+va5vKOLYRBI1bRKiLLKIg==}
    dependencies:
      '@types/node': 18.17.6
      '@types/qs': 6.9.7
      '@types/range-parser': 1.2.4
      '@types/send': 0.17.1
    dev: true

  /@types/express/4.17.17:
    resolution: {integrity: sha512-Q4FmmuLGBG58btUnfS1c1r/NQdlp3DMfGDGig8WhfpA2YRUtEkxAjkZb0yvplJGYdF1fsQ81iMDcH24sSCNC/Q==}
    dependencies:
      '@types/body-parser': 1.19.2
      '@types/express-serve-static-core': 4.17.35
      '@types/qs': 6.9.7
      '@types/serve-static': 1.15.2
    dev: true

  /@types/fs-extra/8.1.2:
    resolution: {integrity: sha512-SvSrYXfWSc7R4eqnOzbQF4TZmfpNSM9FrSWLU3EUnWBuyZqNBOrv1B1JA3byUDPUl9z4Ab3jeZG2eDdySlgNMg==}
    dependencies:
      '@types/node': 18.17.6
    dev: true

  /@types/glob/7.2.0:
    resolution: {integrity: sha512-ZUxbzKl0IfJILTS6t7ip5fQQM/J3TJYubDm3nMbgubNNYS62eXeUpoLUC8/7fJNiFYHTrGPQn7hspDUzIHX3UA==}
    dependencies:
      '@types/minimatch': 5.1.2
      '@types/node': 18.17.6
    dev: true

  /@types/http-assert/1.5.3:
    resolution: {integrity: sha512-FyAOrDuQmBi8/or3ns4rwPno7/9tJTijVW6aQQjK02+kOQ8zmoNg2XJtAuQhvQcy1ASJq38wirX5//9J1EqoUA==}
    dev: true

  /@types/http-errors/2.0.1:
    resolution: {integrity: sha512-/K3ds8TRAfBvi5vfjuz8y6+GiAYBZ0x4tXv1Av6CWBWn0IlADc+ZX9pMq7oU0fNQPnBwIZl3rmeLp6SBApbxSQ==}
    dev: true

  /@types/json-schema/7.0.12:
    resolution: {integrity: sha512-Hr5Jfhc9eYOQNPYO5WLDq/n4jqijdHNlDXjuAQkkt+mWdQR+XJToOHrsD4cPaMXpn6KO7y2+wM8AZEs8VpBLVA==}
    dev: true

  /@types/json5/0.0.29:
    resolution: {integrity: sha512-dRLjCWHYg4oaA77cxO64oO+7JwCwnIzkZPdrrC71jQmQtlhM556pwKo5bUzqvZndkVbeFLIIi+9TC40JNF5hNQ==}
    dev: true

  /@types/keygrip/1.0.2:
    resolution: {integrity: sha512-GJhpTepz2udxGexqos8wgaBx4I/zWIDPh/KOGEwAqtuGDkOUJu5eFvwmdBX4AmB8Odsr+9pHCQqiAqDL/yKMKw==}
    dev: true

  /@types/koa-compose/3.2.5:
    resolution: {integrity: sha512-B8nG/OoE1ORZqCkBVsup/AKcvjdgoHnfi4pZMn5UwAPCbhk/96xyv284eBYW8JlQbQ7zDmnpFr68I/40mFoIBQ==}
    dependencies:
      '@types/koa': 2.13.8
    dev: true

  /@types/koa/2.13.8:
    resolution: {integrity: sha512-Ugmxmgk/yPRW3ptBTh9VjOLwsKWJuGbymo1uGX0qdaqqL18uJiiG1ZoV0rxCOYSaDGhvEp5Ece02Amx0iwaxQQ==}
    dependencies:
      '@types/accepts': 1.3.5
      '@types/content-disposition': 0.5.5
      '@types/cookies': 0.7.7
      '@types/http-assert': 1.5.3
      '@types/http-errors': 2.0.1
      '@types/keygrip': 1.0.2
      '@types/koa-compose': 3.2.5
      '@types/node': 18.17.6
    dev: true

  /@types/mime/1.3.2:
    resolution: {integrity: sha512-YATxVxgRqNH6nHEIsvg6k2Boc1JHI9ZbH5iWFFv/MTkchz3b1ieGDa5T0a9RznNdI0KhVbdbWSN+KWWrQZRxTw==}
    dev: true

  /@types/mime/3.0.1:
    resolution: {integrity: sha512-Y4XFY5VJAuw0FgAqPNd6NNoV44jbq9Bz2L7Rh/J6jLTiHBSBJa9fxqQIvkIld4GsoDOcCbvzOUAbLPsSKKg+uA==}
    dev: true

  /@types/minimatch/5.1.2:
    resolution: {integrity: sha512-K0VQKziLUWkVKiRVrx4a40iPaxTUefQmjtkQofBkYRcoaaL/8rhwDWww9qWbrgicNOgnpIsMxyNIUM4+n6dUIA==}
    dev: true

  /@types/node/18.17.6:
    resolution: {integrity: sha512-fGmT/P7z7ecA6bv/ia5DlaWCH4YeZvAQMNpUhrJjtAhOhZfoxS1VLUgU2pdk63efSjQaOJWdXMuAJsws+8I6dg==}

  /@types/parse5/6.0.3:
    resolution: {integrity: sha512-SuT16Q1K51EAVPz1K29DJ/sXjhSQ0zjvsypYJ6tlwVsRV9jwW5Adq2ch8Dq8kDBCkYnELS7N7VNCSB5nC56t/g==}
    dev: true

  /@types/qs/6.9.7:
    resolution: {integrity: sha512-FGa1F62FT09qcrueBA6qYTrJPVDzah9a+493+o2PCXsesWHIn27G98TsSMs3WPNbZIEj4+VJf6saSFpvD+3Zsw==}
    dev: true

  /@types/range-parser/1.2.4:
    resolution: {integrity: sha512-EEhsLsD6UsDM1yFhAvy0Cjr6VwmpMWqFBCb9w07wVugF7w9nfajxLuVmngTIpgS6svCnm6Vaw+MZhoDCKnOfsw==}
    dev: true

  /@types/resolve/1.17.1:
    resolution: {integrity: sha512-yy7HuzQhj0dhGpD8RLXSZWEkLsV9ibvxvi6EiJ3bkqLAO1RGo0WbkWQiwpRlSFymTJRz0d3k5LM3kkx8ArDbLw==}
    dependencies:
      '@types/node': 18.17.6
    dev: true

  /@types/resolve/1.20.2:
    resolution: {integrity: sha512-60BCwRFOZCQhDncwQdxxeOEEkbc5dIMccYLwbxsS4TUNeVECQ/pBJ0j09mrHOl/JJvpRPGwO9SvE4nR2Nb/a4Q==}
    dev: true

  /@types/semver/7.5.0:
    resolution: {integrity: sha512-G8hZ6XJiHnuhQKR7ZmysCeJWE08o8T0AXtk5darsCaTVsYZhhgUrq53jizaR2FvsoeCwJhlmwTjkXBY5Pn/ZHw==}
    dev: true

  /@types/send/0.17.1:
    resolution: {integrity: sha512-Cwo8LE/0rnvX7kIIa3QHCkcuF21c05Ayb0ZfxPiv0W8VRiZiNW/WuRupHKpqqGVGf7SUA44QSOUKaEd9lIrd/Q==}
    dependencies:
      '@types/mime': 1.3.2
      '@types/node': 18.17.6
    dev: true

  /@types/serve-static/1.15.2:
    resolution: {integrity: sha512-J2LqtvFYCzaj8pVYKw8klQXrLLk7TBZmQ4ShlcdkELFKGwGMfevMLneMMRkMgZxotOD9wg497LpC7O8PcvAmfw==}
    dependencies:
      '@types/http-errors': 2.0.1
      '@types/mime': 3.0.1
      '@types/node': 18.17.6
    dev: true

  /@types/ws/7.4.7:
    resolution: {integrity: sha512-JQbbmxZTZehdc2iszGKs5oC3NFnjeay7mtAWrdt7qNtAVK0g19muApzAy4bm9byz79xa2ZnO/BOBC2R8RC5Lww==}
    dependencies:
      '@types/node': 18.17.6
    dev: true

  /@typescript-eslint/eslint-plugin/5.62.0_4a99ccd7684b95730c65c9134147fa47:
    resolution: {integrity: sha512-TiZzBSJja/LbhNPvk6yc0JrX9XqhQ0hdh6M2svYfsHGejaKFIAGd9MQ+ERIMzLGlN/kZoYIgdxFV0PuljTKXag==}
    engines: {node: ^12.22.0 || ^14.17.0 || >=16.0.0}
    peerDependencies:
      '@typescript-eslint/parser': ^5.0.0
      eslint: ^6.0.0 || ^7.0.0 || ^8.0.0
      typescript: '*'
    peerDependenciesMeta:
      typescript:
        optional: true
    dependencies:
      '@eslint-community/regexpp': 4.6.2
      '@typescript-eslint/parser': 5.62.0_eslint@8.47.0+typescript@5.2.2
      '@typescript-eslint/scope-manager': 5.62.0
      '@typescript-eslint/type-utils': 5.62.0_eslint@8.47.0+typescript@5.2.2
      '@typescript-eslint/utils': 5.62.0_eslint@8.47.0+typescript@5.2.2
      debug: 4.3.4
      eslint: 8.47.0
      graphemer: 1.4.0
      ignore: 5.2.4
      natural-compare-lite: 1.4.0
      semver: 7.5.4
      tsutils: 3.21.0_typescript@5.2.2
      typescript: 5.2.2
    transitivePeerDependencies:
      - supports-color
    dev: true

  /@typescript-eslint/parser/5.62.0_eslint@8.47.0+typescript@5.2.2:
    resolution: {integrity: sha512-VlJEV0fOQ7BExOsHYAGrgbEiZoi8D+Bl2+f6V2RrXerRSylnp+ZBHmPvaIa8cz0Ajx7WO7Z5RqfgYg7ED1nRhA==}
    engines: {node: ^12.22.0 || ^14.17.0 || >=16.0.0}
    peerDependencies:
      eslint: ^6.0.0 || ^7.0.0 || ^8.0.0
      typescript: '*'
    peerDependenciesMeta:
      typescript:
        optional: true
    dependencies:
      '@typescript-eslint/scope-manager': 5.62.0
      '@typescript-eslint/types': 5.62.0
      '@typescript-eslint/typescript-estree': 5.62.0_typescript@5.2.2
      debug: 4.3.4
      eslint: 8.47.0
      typescript: 5.2.2
    transitivePeerDependencies:
      - supports-color
    dev: true

  /@typescript-eslint/scope-manager/5.62.0:
    resolution: {integrity: sha512-VXuvVvZeQCQb5Zgf4HAxc04q5j+WrNAtNh9OwCsCgpKqESMTu3tF/jhZ3xG6T4NZwWl65Bg8KuS2uEvhSfLl0w==}
    engines: {node: ^12.22.0 || ^14.17.0 || >=16.0.0}
    dependencies:
      '@typescript-eslint/types': 5.62.0
      '@typescript-eslint/visitor-keys': 5.62.0
    dev: true

  /@typescript-eslint/type-utils/5.62.0_eslint@8.47.0+typescript@5.2.2:
    resolution: {integrity: sha512-xsSQreu+VnfbqQpW5vnCJdq1Z3Q0U31qiWmRhr98ONQmcp/yhiPJFPq8MXiJVLiksmOKSjIldZzkebzHuCGzew==}
    engines: {node: ^12.22.0 || ^14.17.0 || >=16.0.0}
    peerDependencies:
      eslint: '*'
      typescript: '*'
    peerDependenciesMeta:
      typescript:
        optional: true
    dependencies:
      '@typescript-eslint/typescript-estree': 5.62.0_typescript@5.2.2
      '@typescript-eslint/utils': 5.62.0_eslint@8.47.0+typescript@5.2.2
      debug: 4.3.4
      eslint: 8.47.0
      tsutils: 3.21.0_typescript@5.2.2
      typescript: 5.2.2
    transitivePeerDependencies:
      - supports-color
    dev: true

  /@typescript-eslint/types/5.62.0:
    resolution: {integrity: sha512-87NVngcbVXUahrRTqIK27gD2t5Cu1yuCXxbLcFtCzZGlfyVWWh8mLHkoxzjsB6DDNnvdL+fW8MiwPEJyGJQDgQ==}
    engines: {node: ^12.22.0 || ^14.17.0 || >=16.0.0}
    dev: true

  /@typescript-eslint/typescript-estree/5.62.0_typescript@5.2.2:
    resolution: {integrity: sha512-CmcQ6uY7b9y694lKdRB8FEel7JbU/40iSAPomu++SjLMntB+2Leay2LO6i8VnJk58MtE9/nQSFIH6jpyRWyYzA==}
    engines: {node: ^12.22.0 || ^14.17.0 || >=16.0.0}
    peerDependencies:
      typescript: '*'
    peerDependenciesMeta:
      typescript:
        optional: true
    dependencies:
      '@typescript-eslint/types': 5.62.0
      '@typescript-eslint/visitor-keys': 5.62.0
      debug: 4.3.4
      globby: 11.1.0
      is-glob: 4.0.3
      semver: 7.5.4
      tsutils: 3.21.0_typescript@5.2.2
      typescript: 5.2.2
    transitivePeerDependencies:
      - supports-color
    dev: true

  /@typescript-eslint/utils/5.62.0_eslint@8.47.0+typescript@5.2.2:
    resolution: {integrity: sha512-n8oxjeb5aIbPFEtmQxQYOLI0i9n5ySBEY/ZEHHZqKQSFnxio1rv6dthascc9dLuwrL0RC5mPCxB7vnAVGAYWAQ==}
    engines: {node: ^12.22.0 || ^14.17.0 || >=16.0.0}
    peerDependencies:
      eslint: ^6.0.0 || ^7.0.0 || ^8.0.0
    dependencies:
      '@eslint-community/eslint-utils': 4.4.0_eslint@8.47.0
      '@types/json-schema': 7.0.12
      '@types/semver': 7.5.0
      '@typescript-eslint/scope-manager': 5.62.0
      '@typescript-eslint/types': 5.62.0
      '@typescript-eslint/typescript-estree': 5.62.0_typescript@5.2.2
      eslint: 8.47.0
      eslint-scope: 5.1.1
      semver: 7.5.4
    transitivePeerDependencies:
      - supports-color
      - typescript
    dev: true

  /@typescript-eslint/visitor-keys/5.62.0:
    resolution: {integrity: sha512-07ny+LHRzQXepkGg6w0mFY41fVUNBrL2Roj/++7V1txKugfjm/Ci/qSND03r2RhlJhJYMcTn9AhhSSqQp0Ysyw==}
    engines: {node: ^12.22.0 || ^14.17.0 || >=16.0.0}
    dependencies:
      '@typescript-eslint/types': 5.62.0
      eslint-visitor-keys: 3.4.3
    dev: true

  /@web/config-loader/0.1.3:
    resolution: {integrity: sha512-XVKH79pk4d3EHRhofete8eAnqto1e8mCRAqPV00KLNFzCWSe8sWmLnqKCqkPNARC6nksMaGrATnA5sPDRllMpQ==}
    engines: {node: '>=10.0.0'}
    dependencies:
      semver: 7.5.4
    dev: true

  /@web/dev-server-core/0.4.1:
    resolution: {integrity: sha512-KdYwejXZwIZvb6tYMCqU7yBiEOPfKLQ3V9ezqqEz8DA9V9R3oQWaowckvCpFB9IxxPfS/P8/59OkdzGKQjcIUw==}
    engines: {node: '>=10.0.0'}
    dependencies:
      '@types/koa': 2.13.8
      '@types/ws': 7.4.7
      '@web/parse5-utils': 1.3.1
      chokidar: 3.5.3
      clone: 2.1.2
      es-module-lexer: 1.3.0
      get-stream: 6.0.1
      is-stream: 2.0.1
      isbinaryfile: 5.0.0
      koa: 2.14.2
      koa-etag: 4.0.0
      koa-send: 5.0.1
      koa-static: 5.0.0
      lru-cache: 6.0.0
      mime-types: 2.1.35
      parse5: 6.0.1
      picomatch: 2.3.1
      ws: 7.5.9
    transitivePeerDependencies:
      - bufferutil
      - supports-color
      - utf-8-validate
    dev: true

  /@web/dev-server-rollup/0.4.1:
    resolution: {integrity: sha512-Ebsv7Ovd9MufeH3exvikBJ7GmrZA5OmHnOgaiHcwMJ2eQBJA5/I+/CbRjsLX97ICj/ZwZG//p2ITRz8W3UfSqg==}
    engines: {node: '>=10.0.0'}
    dependencies:
      '@rollup/plugin-node-resolve': 13.3.0_rollup@2.79.1
      '@web/dev-server-core': 0.4.1
      nanocolors: 0.2.13
      parse5: 6.0.1
      rollup: 2.79.1
      whatwg-url: 11.0.0
    transitivePeerDependencies:
      - bufferutil
      - supports-color
      - utf-8-validate
    dev: true

  /@web/dev-server/0.1.38:
    resolution: {integrity: sha512-WUq7Zi8KeJ5/UZmmpZ+kzUpUlFlMP/rcreJKYg9Lxiz998KYl4G5Rv24akX0piTuqXG7r6h+zszg8V/hdzjCoA==}
    engines: {node: '>=10.0.0'}
    hasBin: true
    dependencies:
      '@babel/code-frame': 7.22.10
      '@types/command-line-args': 5.2.0
      '@web/config-loader': 0.1.3
      '@web/dev-server-core': 0.4.1
      '@web/dev-server-rollup': 0.4.1
      camelcase: 6.3.0
      command-line-args: 5.2.1
      command-line-usage: 7.0.1
      debounce: 1.2.1
      deepmerge: 4.3.1
      ip: 1.1.8
      nanocolors: 0.2.13
      open: 8.4.2
      portfinder: 1.0.32
    transitivePeerDependencies:
      - bufferutil
      - supports-color
      - utf-8-validate
    dev: true

  /@web/parse5-utils/1.3.1:
    resolution: {integrity: sha512-haCgDchZrAOB9EhBJ5XqiIjBMsS/exsM5Ru7sCSyNkXVEJWskyyKuKMFk66BonnIGMPpDtqDrTUfYEis5Zi3XA==}
    engines: {node: '>=10.0.0'}
    dependencies:
      '@types/parse5': 6.0.3
      parse5: 6.0.1
    dev: true

  /@webgpu/types/0.1.40:
    resolution: {integrity: sha512-/BBkHLS6/eQjyWhY2H7Dx5DHcVrS2ICj9owvSRdgtQT6KcafLZA86tPze0xAOsd4FbsYKCUBUQyNi87q7gV7kw==}
    dev: false

  /@zip.js/zip.js/2.7.35:
    resolution: {integrity: sha512-uJFi70fSL4EBGtMyx+mmOVEdsvCd8TwJJdjYK2PkRdO+RmPJKzimhqofw0LcchWQ4qqo2xdLVnZGid7/fRZmxA==}
    engines: {bun: '>=0.7.0', deno: '>=1.0.0', node: '>=16.5.0'}
    dev: false

  /accepts/1.3.8:
    resolution: {integrity: sha512-PYAthTa2m2VKxuvSD3DPC/Gy+U+sOA1LAuT8mkmRuvw+NACSaeXEQ+NHcVF7rONl6qcaxV3Uuemwawk+7+SJLw==}
    engines: {node: '>= 0.6'}
    dependencies:
      mime-types: 2.1.35
      negotiator: 0.6.3
    dev: true

  /acorn-jsx/5.3.2_acorn@8.10.0:
    resolution: {integrity: sha512-rq9s+JNhf0IChjtDXxllJ7g41oZk5SlXtp0LHwyA5cejwn7vKmKp4pPri6YEePv2PU65sAsegbXtIinmDFDXgQ==}
    peerDependencies:
      acorn: ^6.0.0 || ^7.0.0 || ^8.0.0
    dependencies:
      acorn: 8.10.0
    dev: true

  /acorn/8.10.0:
    resolution: {integrity: sha512-F0SAmZ8iUtS//m8DmCTA0jlh6TDKkHQyK6xc6V4KDTyZKA9dnvX9/3sRTVQrWm79glUAZbnmmNcdYwUIHWVybw==}
    engines: {node: '>=0.4.0'}
    hasBin: true
    dev: true

  /ajv/6.12.6:
    resolution: {integrity: sha512-j3fVLgvTo527anyYyJOGTYJbG+vnnQYvE0m5mmkc1TK+nxAppkCLMIL0aZ4dblVCNoGShhm+kzE4ZUykBoMg4g==}
    dependencies:
      fast-deep-equal: 3.1.3
      fast-json-stable-stringify: 2.1.0
      json-schema-traverse: 0.4.1
      uri-js: 4.4.1
    dev: true

  /ansi-regex/5.0.1:
    resolution: {integrity: sha512-quJQXlTSUGL2LH9SUXo8VwsY4soanhgo6LNSm84E1LBcE8s3O0wpdiRzyR9z/ZZJMlMWv37qOOb9pdJlMUEKFQ==}
    engines: {node: '>=8'}
    dev: true

  /ansi-styles/3.2.1:
    resolution: {integrity: sha512-VT0ZI6kZRdTh8YyJw3SMbYm/u+NqfsAxEpWO0Pf9sq8/e94WxxOpPKx9FR1FlyCtOVDNOQ+8ntlqFxiRc+r5qA==}
    engines: {node: '>=4'}
    dependencies:
      color-convert: 1.9.3
    dev: true

  /ansi-styles/4.3.0:
    resolution: {integrity: sha512-zbB9rCJAT1rbjiVDb2hqKFHNYLxgtk8NURxZ3IZwD3F6NtxbXZQCnnSi1Lkx+IDohdPlFp222wVALIheZJQSEg==}
    engines: {node: '>=8'}
    dependencies:
      color-convert: 2.0.1
    dev: true

  /anymatch/3.1.3:
    resolution: {integrity: sha512-KMReFUr0B4t+D+OBkjR3KYqvocp2XaSzO55UcB6mgQMd3KbcE+mWTyvVV7D/zsdEbNnV6acZUutkiHQXvTr1Rw==}
    engines: {node: '>= 8'}
    dependencies:
      normalize-path: 3.0.0
      picomatch: 2.3.1
    dev: true

  /argparse/1.0.10:
    resolution: {integrity: sha512-o5Roy6tNG4SL/FOkCAN6RzjiakZS25RLYFrcMttJqbdd8BWrnA+fGz57iN5Pb06pvBGvl5gQ0B48dJlslXvoTg==}
    dependencies:
      sprintf-js: 1.0.3
    dev: true

  /argparse/2.0.1:
    resolution: {integrity: sha512-8+9WqebbFzpX9OR+Wa6O29asIogeRMzcGtAINdpMHHyAg10f05aSFVBbcEqGf/PXw1EjAZ+q2/bEBg3DvurK3Q==}
    dev: true

  /array-back/3.1.0:
    resolution: {integrity: sha512-TkuxA4UCOvxuDK6NZYXCalszEzj+TLszyASooky+i742l9TqsOdYCMJJupxRic61hwquNtppB3hgcuq9SVSH1Q==}
    engines: {node: '>=6'}
    dev: true

  /array-back/6.2.2:
    resolution: {integrity: sha512-gUAZ7HPyb4SJczXAMUXMGAvI976JoK3qEx9v1FTmeYuJj0IBiaKttG1ydtGKdkfqWkIkouke7nG8ufGy77+Cvw==}
    engines: {node: '>=12.17'}
    dev: true

  /array-buffer-byte-length/1.0.0:
    resolution: {integrity: sha512-LPuwb2P+NrQw3XhxGc36+XSvuBPopovXYTR9Ew++Du9Yb/bx5AzBfrIsBoj0EZUifjQU+sHL21sseZ3jerWO/A==}
    dependencies:
      call-bind: 1.0.2
      is-array-buffer: 3.0.2
    dev: true

  /array-includes/3.1.6:
    resolution: {integrity: sha512-sgTbLvL6cNnw24FnbaDyjmvddQ2ML8arZsgaJhoABMoplz/4QRhtrYS+alr1BUM1Bwp6dhx8vVCBSLG+StwOFw==}
    engines: {node: '>= 0.4'}
    dependencies:
      call-bind: 1.0.2
      define-properties: 1.2.0
      es-abstract: 1.22.1
      get-intrinsic: 1.2.1
      is-string: 1.0.7
    dev: true

  /array-union/2.1.0:
    resolution: {integrity: sha512-HGyxoOTYUyCM6stUe6EJgnd4EoewAI7zMdfqO+kGjnlZmBDz/cR5pf8r/cR4Wq60sL/p0IkcjUEEPwS3GFrIyw==}
    engines: {node: '>=8'}
    dev: true

  /array.prototype.findlastindex/1.2.2:
    resolution: {integrity: sha512-tb5thFFlUcp7NdNF6/MpDk/1r/4awWG1FIz3YqDf+/zJSTezBb+/5WViH41obXULHVpDzoiCLpJ/ZO9YbJMsdw==}
    engines: {node: '>= 0.4'}
    dependencies:
      call-bind: 1.0.2
      define-properties: 1.2.0
      es-abstract: 1.22.1
      es-shim-unscopables: 1.0.0
      get-intrinsic: 1.2.1
    dev: true

  /array.prototype.flat/1.3.1:
    resolution: {integrity: sha512-roTU0KWIOmJ4DRLmwKd19Otg0/mT3qPNt0Qb3GWW8iObuZXxrjB/pzn0R3hqpRSWg4HCwqx+0vwOnWnvlOyeIA==}
    engines: {node: '>= 0.4'}
    dependencies:
      call-bind: 1.0.2
      define-properties: 1.2.0
      es-abstract: 1.22.1
      es-shim-unscopables: 1.0.0
    dev: true

  /array.prototype.flatmap/1.3.1:
    resolution: {integrity: sha512-8UGn9O1FDVvMNB0UlLv4voxRMze7+FpHyF5mSMRjWHUMlpoDViniy05870VlxhfgTnLbpuwTzvD76MTtWxB/mQ==}
    engines: {node: '>= 0.4'}
    dependencies:
      call-bind: 1.0.2
      define-properties: 1.2.0
      es-abstract: 1.22.1
      es-shim-unscopables: 1.0.0
    dev: true

  /arraybuffer.prototype.slice/1.0.1:
    resolution: {integrity: sha512-09x0ZWFEjj4WD8PDbykUwo3t9arLn8NIzmmYEJFpYekOAQjpkGSyrQhNoRTcwwcFRu+ycWF78QZ63oWTqSjBcw==}
    engines: {node: '>= 0.4'}
    dependencies:
      array-buffer-byte-length: 1.0.0
      call-bind: 1.0.2
      define-properties: 1.2.0
      get-intrinsic: 1.2.1
      is-array-buffer: 3.0.2
      is-shared-array-buffer: 1.0.2
    dev: true

  /async/2.6.4:
    resolution: {integrity: sha512-mzo5dfJYwAn29PeiJ0zvwTo04zj8HDJj0Mn8TD7sno7q12prdbnasKJHhkm2c1LgrhlJ0teaea8860oxi51mGA==}
    dependencies:
      lodash: 4.17.21
    dev: true

  /available-typed-arrays/1.0.5:
    resolution: {integrity: sha512-DMD0KiN46eipeziST1LPP/STfDU0sufISXmjSgvVsoU2tqxctQeASejWcfNtxYKqETM1UxQ8sp2OrSBWpHY6sw==}
    engines: {node: '>= 0.4'}
    dev: true

  /babel-plugin-polyfill-corejs2/0.4.5_@babel+core@7.22.10:
    resolution: {integrity: sha512-19hwUH5FKl49JEsvyTcoHakh6BE0wgXLLptIyKZ3PijHc/Ci521wygORCUCCred+E/twuqRyAkE02BAWPmsHOg==}
    peerDependencies:
      '@babel/core': ^7.4.0 || ^8.0.0-0 <8.0.0
    dependencies:
      '@babel/compat-data': 7.22.9
      '@babel/core': 7.22.10
      '@babel/helper-define-polyfill-provider': 0.4.2_@babel+core@7.22.10
      semver: 6.3.1
    transitivePeerDependencies:
      - supports-color
    dev: true

  /babel-plugin-polyfill-corejs3/0.8.3_@babel+core@7.22.10:
    resolution: {integrity: sha512-z41XaniZL26WLrvjy7soabMXrfPWARN25PZoriDEiLMxAp50AUW3t35BGQUMg5xK3UrpVTtagIDklxYa+MhiNA==}
    peerDependencies:
      '@babel/core': ^7.4.0 || ^8.0.0-0 <8.0.0
    dependencies:
      '@babel/core': 7.22.10
      '@babel/helper-define-polyfill-provider': 0.4.2_@babel+core@7.22.10
      core-js-compat: 3.32.1
    transitivePeerDependencies:
      - supports-color
    dev: true

  /babel-plugin-polyfill-regenerator/0.5.2_@babel+core@7.22.10:
    resolution: {integrity: sha512-tAlOptU0Xj34V1Y2PNTL4Y0FOJMDB6bZmoW39FeCQIhigGLkqu3Fj6uiXpxIf6Ij274ENdYx64y6Au+ZKlb1IA==}
    peerDependencies:
      '@babel/core': ^7.4.0 || ^8.0.0-0 <8.0.0
    dependencies:
      '@babel/core': 7.22.10
      '@babel/helper-define-polyfill-provider': 0.4.2_@babel+core@7.22.10
    transitivePeerDependencies:
      - supports-color
    dev: true

  /balanced-match/1.0.2:
    resolution: {integrity: sha512-3oSeUO0TMV67hN1AmbXsK4yaqU7tjiHlbxRDZOpH0KW9+CeX4bRAaX0Anxt0tx2MrpRpWwQaPwIlISEJhYU5Pw==}
    dev: true

  /binary-extensions/2.2.0:
    resolution: {integrity: sha512-jDctJ/IVQbZoJykoeHbhXpOlNBqGNcwXJKJog42E5HDPUwQTSdjCHdihjj0DlnheQ7blbT6dHOafNAiS8ooQKA==}
    engines: {node: '>=8'}
    dev: true

  /bootstrap/5.3.1_@popperjs+core@2.11.8:
    resolution: {integrity: sha512-jzwza3Yagduci2x0rr9MeFSORjcHpt0lRZukZPZQJT1Dth5qzV7XcgGqYzi39KGAVYR8QEDVoO0ubFKOxzMG+g==}
    peerDependencies:
      '@popperjs/core': ^2.11.8
    dependencies:
      '@popperjs/core': 2.11.8
    dev: false

  /brace-expansion/1.1.11:
    resolution: {integrity: sha512-iCuPHDFgrHX7H2vEI/5xpz07zSHB00TpugqhmYtVmMO6518mCuRMoOYFldEBl0g187ufozdaHgWKcYFb61qGiA==}
    dependencies:
      balanced-match: 1.0.2
      concat-map: 0.0.1
    dev: true

  /brace-expansion/2.0.1:
    resolution: {integrity: sha512-XnAIvQ8eM+kC6aULx6wuQiwVsnzsi9d3WxzV3FpWTGA19F621kwdbsAcFKXgKUHZWsy+mY6iL1sHTxWEFCytDA==}
    dependencies:
      balanced-match: 1.0.2
    dev: true

  /braces/3.0.2:
    resolution: {integrity: sha512-b8um+L1RzM3WDSzvhm6gIz1yfTbBt6YTlcEKAvsmqCZZFw46z626lVj9j1yEPW33H5H+lBQpZMP1k8l+78Ha0A==}
    engines: {node: '>=8'}
    dependencies:
      fill-range: 7.0.1
    dev: true

  /browserslist/4.21.10:
    resolution: {integrity: sha512-bipEBdZfVH5/pwrvqc+Ub0kUPVfGUhlKxbvfD+z1BDnPEO/X98ruXGA1WP5ASpAFKan7Qr6j736IacbZQuAlKQ==}
    engines: {node: ^6 || ^7 || ^8 || ^9 || ^10 || ^11 || ^12 || >=13.7}
    hasBin: true
    dependencies:
      caniuse-lite: 1.0.30001522
      electron-to-chromium: 1.4.496
      node-releases: 2.0.13
      update-browserslist-db: 1.0.11_browserslist@4.21.10
    dev: true

  /buffer-from/1.1.2:
    resolution: {integrity: sha512-E+XQCRwSbaaiChtv6k6Dwgc+bx+Bs6vuKJHHl5kox/BaKbhiXzqQOwK4cO22yElGp2OCmjwVhT3HmxgyPGnJfQ==}
    dev: true

  /builtin-modules/3.3.0:
    resolution: {integrity: sha512-zhaCDicdLuWN5UbN5IMnFqNMhNfo919sH85y2/ea+5Yg9TsTkeZxpL+JLbp6cgYFS4sRLp3YV4S6yDuqVWHYOw==}
    engines: {node: '>=6'}
    dev: true

  /cache-content-type/1.0.1:
    resolution: {integrity: sha512-IKufZ1o4Ut42YUrZSo8+qnMTrFuKkvyoLXUywKz9GJ5BrhOFGhLdkx9sG4KAnVvbY6kEcSFjLQul+DVmBm2bgA==}
    engines: {node: '>= 6.0.0'}
    dependencies:
      mime-types: 2.1.35
      ylru: 1.3.2
    dev: true

  /call-bind/1.0.2:
    resolution: {integrity: sha512-7O+FbCihrB5WGbFYesctwmTKae6rOiIzmz1icreWJ+0aA7LJfuqhEso2T9ncpcFtzMQtzXf2QGGueWJGTYsqrA==}
    dependencies:
      function-bind: 1.1.1
      get-intrinsic: 1.2.1
    dev: true

  /callsites/3.1.0:
    resolution: {integrity: sha512-P8BjAsXvZS+VIDUI11hHCQEv74YT67YUi5JJFNWIqL235sBmjX4+qx9Muvls5ivyNENctx46xQLQ3aTuE7ssaQ==}
    engines: {node: '>=6'}
    dev: true

  /camelcase/5.3.1:
    resolution: {integrity: sha512-L28STB170nwWS63UjtlEOE3dldQApaJXZkOI1uMFfzf3rRuPegHaHesyee+YxQ+W6SvRDQV6UrdOdRiR153wJg==}
    engines: {node: '>=6'}
    dev: true

  /camelcase/6.3.0:
    resolution: {integrity: sha512-Gmy6FhYlCY7uOElZUSbxo2UCDH8owEk996gkbrpsgGtrJLM3J7jGxl9Ic7Qwwj4ivOE5AWZWRMecDdF7hqGjFA==}
    engines: {node: '>=10'}
    dev: true

  /caniuse-lite/1.0.30001522:
    resolution: {integrity: sha512-TKiyTVZxJGhsTszLuzb+6vUZSjVOAhClszBr2Ta2k9IwtNBT/4dzmL6aywt0HCgEZlmwJzXJd8yNiob6HgwTRg==}
    dev: true

  /chalk-template/0.4.0:
    resolution: {integrity: sha512-/ghrgmhfY8RaSdeo43hNXxpoHAtxdbskUHjPpfqUWGttFgycUhYPGx3YZBCnUCvOa7Doivn1IZec3DEGFoMgLg==}
    engines: {node: '>=12'}
    dependencies:
      chalk: 4.1.2
    dev: true

  /chalk/2.4.2:
    resolution: {integrity: sha512-Mti+f9lpJNcwF4tWV8/OrTTtF1gZi+f8FqlyAdouralcFWFQWF2+NgCHShjkCb+IFBLq9buZwE1xckQU4peSuQ==}
    engines: {node: '>=4'}
    dependencies:
      ansi-styles: 3.2.1
      escape-string-regexp: 1.0.5
      supports-color: 5.5.0
    dev: true

  /chalk/4.1.2:
    resolution: {integrity: sha512-oKnbhFyRIXpUuez8iBMmyEa4nbj4IOQyuhc/wy9kY7/WVPcwIO9VA668Pu8RkO7+0G76SLROeyw9CpQ061i4mA==}
    engines: {node: '>=10'}
    dependencies:
      ansi-styles: 4.3.0
      supports-color: 7.2.0
    dev: true

  /chalk/5.3.0:
    resolution: {integrity: sha512-dLitG79d+GV1Nb/VYcCDFivJeK1hiukt9QjRNVOsUtTy1rR1YJsmpGGTZ3qJos+uw7WmWF4wUwBd9jxjocFC2w==}
    engines: {node: ^12.17.0 || ^14.13 || >=16.0.0}
    dev: true

  /chokidar/3.5.3:
    resolution: {integrity: sha512-Dr3sfKRP6oTcjf2JmUmFJfeVMvXBdegxB0iVQ5eb2V10uFJUCAS8OByZdVAyVb8xXNz3GjjTgj9kLWsZTqE6kw==}
    engines: {node: '>= 8.10.0'}
    dependencies:
      anymatch: 3.1.3
      braces: 3.0.2
      glob-parent: 5.1.2
      is-binary-path: 2.1.0
      is-glob: 4.0.3
      normalize-path: 3.0.0
      readdirp: 3.6.0
    optionalDependencies:
      fsevents: 2.3.2
    dev: true

  /cliui/6.0.0:
    resolution: {integrity: sha512-t6wbgtoCXvAzst7QgXxJYqPt0usEfbgQdftEPbLL/cvv6HPE5VgvqCuAIDR0NgU52ds6rFwqrgakNLrHEjCbrQ==}
    dependencies:
      string-width: 4.2.3
      strip-ansi: 6.0.1
      wrap-ansi: 6.2.0
    dev: true

  /cliui/8.0.1:
    resolution: {integrity: sha512-BSeNnyus75C4//NQ9gQt1/csTXyo/8Sb+afLAkzAptFuMsod9HFokGNudZpi/oQV73hnVK+sR+5PVRMd+Dr7YQ==}
    engines: {node: '>=12'}
    dependencies:
      string-width: 4.2.3
      strip-ansi: 6.0.1
      wrap-ansi: 7.0.0
    dev: true

  /clone/2.1.2:
    resolution: {integrity: sha512-3Pe/CF1Nn94hyhIYpjtiLhdCoEoz0DqQ+988E9gmeEdQZlojxnOb74wctFyuwWQHzqyf9X7C7MG8juUpqBJT8w==}
    engines: {node: '>=0.8'}
    dev: true

  /co/4.6.0:
    resolution: {integrity: sha512-QVb0dM5HvG+uaxitm8wONl7jltx8dqhfU33DcqtOZcLSVIKSDDLDi7+0LbAKiyI8hD9u42m2YxXSkMGWThaecQ==}
    engines: {iojs: '>= 1.0.0', node: '>= 0.12.0'}
    dev: true

  /color-convert/1.9.3:
    resolution: {integrity: sha512-QfAUtd+vFdAtFQcC8CCyYt1fYWxSqAiK2cSD6zDB8N3cpsEBAvRxp9zOGg6G/SHHJYAT88/az/IuDGALsNVbGg==}
    dependencies:
      color-name: 1.1.3
    dev: true

  /color-convert/2.0.1:
    resolution: {integrity: sha512-RRECPsj7iu/xb5oKYcsFHSppFNnsj/52OVTRKb4zP5onXwVF3zVmmToNcOfGC+CRDpfK/U584fMg38ZHCaElKQ==}
    engines: {node: '>=7.0.0'}
    dependencies:
      color-name: 1.1.4
    dev: true

  /color-name/1.1.3:
    resolution: {integrity: sha512-72fSenhMw2HZMTVHeCA9KCmpEIbzWiQsjN+BHcBbS9vr1mtt+vJjPdksIBNUmKAW8TFUDPJK5SUU3QhE9NEXDw==}
    dev: true

  /color-name/1.1.4:
    resolution: {integrity: sha512-dOy+3AuW3a2wNbZHIuMZpTcgjGuLU/uBL/ubcZF9OXbDo8ff4O8yVp5Bf0efS8uEoYo5q4Fx7dY9OgQGXgAsQA==}
    dev: true

  /colorette/1.4.0:
    resolution: {integrity: sha512-Y2oEozpomLn7Q3HFP7dpww7AtMJplbM9lGZP6RDfHqmbeRjiwRg4n6VM6j4KLmRke85uWEI7JqF17f3pqdRA0g==}
    dev: true

  /colors/1.2.5:
    resolution: {integrity: sha512-erNRLao/Y3Fv54qUa0LBB+//Uf3YwMUmdJinN20yMXm9zdKKqH9wt7R9IIVZ+K7ShzfpLV/Zg8+VyrBJYB4lpg==}
    engines: {node: '>=0.1.90'}
    dev: true

  /colors/1.4.0:
    resolution: {integrity: sha512-a+UqTh4kgZg/SlGvfbzDHpgRu7AAQOmmqRHJnxhRZICKFUT91brVhNNt58CMWU9PsBbv3PDCZUHbVxuDiH2mtA==}
    engines: {node: '>=0.1.90'}
    dev: false

  /command-line-args/5.2.1:
    resolution: {integrity: sha512-H4UfQhZyakIjC74I9d34fGYDwk3XpSr17QhEd0Q3I9Xq1CETHo4Hcuo87WyWHpAF1aSLjLRf5lD9ZGX2qStUvg==}
    engines: {node: '>=4.0.0'}
    dependencies:
      array-back: 3.1.0
      find-replace: 3.0.0
      lodash.camelcase: 4.3.0
      typical: 4.0.0
    dev: true

  /command-line-usage/7.0.1:
    resolution: {integrity: sha512-NCyznE//MuTjwi3y84QVUGEOT+P5oto1e1Pk/jFPVdPPfsG03qpTIl3yw6etR+v73d0lXsoojRpvbru2sqePxQ==}
    engines: {node: '>=12.20.0'}
    dependencies:
      array-back: 6.2.2
      chalk-template: 0.4.0
      table-layout: 3.0.2
      typical: 7.1.1
    dev: true

  /commander/2.20.3:
    resolution: {integrity: sha512-GpVkmM8vF2vQUkj2LvZmD35JxeJOLCwJ9cUkugyk2nuhbv3+mJvpLYYt+0+USMxE+oj+ey/lJEnhZw75x/OMcQ==}
    dev: true

  /commander/9.5.0:
    resolution: {integrity: sha512-KRs7WVDKg86PWiuAqhDrAQnTXZKraVcCc6vFdL14qrZ/DcWwuRo7VoiYXalXO7S5GKpqYiVEwCbgFDfxNHKJBQ==}
    engines: {node: ^12.20.0 || >=14}
    dev: true
    optional: true

  /commondir/1.0.1:
    resolution: {integrity: sha512-W9pAhw0ja1Edb5GVdIF1mjZw/ASI0AlShXM83UUGe2DVr5TdAPEA1OA8m/g8zWp9x6On7gqufY+FatDbC3MDQg==}
    dev: true

  /concat-map/0.0.1:
    resolution: {integrity: sha512-/Srv4dswyQNBfohGpz9o6Yb3Gz3SrUDqBH5rTuhGR7ahtlbYKnVxw2bCFMRljaA7EXHaXZ8wsHdodFvbkhKmqg==}
    dev: true

  /content-disposition/0.5.4:
    resolution: {integrity: sha512-FveZTNuGw04cxlAiWbzi6zTAL/lhehaWbTtgluJh4/E95DqMwTmha3KZN1aAWA8cFIhHzMZUvLevkw5Rqk+tSQ==}
    engines: {node: '>= 0.6'}
    dependencies:
      safe-buffer: 5.2.1
    dev: true

  /content-type/1.0.5:
    resolution: {integrity: sha512-nTjqfcBFEipKdXCv4YDQWCfmcLZKm81ldF0pAopTvyrFGVbcR6P/VAAd5G7N+0tTr8QqiU0tFadD6FK4NtJwOA==}
    engines: {node: '>= 0.6'}
    dev: true

  /convert-source-map/1.9.0:
    resolution: {integrity: sha512-ASFBup0Mz1uyiIjANan1jzLQami9z1PoYSZCiiYW2FczPbenXc45FZdBZLzOT+r6+iciuEModtmCti+hjaAk0A==}
    dev: true

  /cookies/0.8.0:
    resolution: {integrity: sha512-8aPsApQfebXnuI+537McwYsDtjVxGm8gTIzQI3FDW6t5t/DAhERxtnbEPN/8RX+uZthoz4eCOgloXaE5cYyNow==}
    engines: {node: '>= 0.8'}
    dependencies:
      depd: 2.0.0
      keygrip: 1.1.0
    dev: true

  /core-js-compat/3.32.1:
    resolution: {integrity: sha512-GSvKDv4wE0bPnQtjklV101juQ85g6H3rm5PDP20mqlS5j0kXF3pP97YvAu5hl+uFHqMictp3b2VxOHljWMAtuA==}
    dependencies:
      browserslist: 4.21.10
    dev: true

  /cross-env/7.0.3:
    resolution: {integrity: sha512-+/HKd6EgcQCJGh2PSjZuUitQBQynKor4wrFbRg4DtAgS1aWO+gU52xpH7M9ScGgXSYmAVS9bIJ8EzuaGw0oNAw==}
    engines: {node: '>=10.14', npm: '>=6', yarn: '>=1'}
    hasBin: true
    dependencies:
      cross-spawn: 7.0.3
    dev: true

  /cross-spawn/7.0.3:
    resolution: {integrity: sha512-iRDPJKUPVEND7dHPO8rkbOnPpyDygcDFtWjpeWNCgy8WP2rXcxXL8TskReQl6OrB2G7+UJrags1q15Fudc7G6w==}
    engines: {node: '>= 8'}
    dependencies:
      path-key: 3.1.1
      shebang-command: 2.0.0
      which: 2.0.2
    dev: true

  /debounce/1.2.1:
    resolution: {integrity: sha512-XRRe6Glud4rd/ZGQfiV1ruXSfbvfJedlV9Y6zOlP+2K04vBYiJEte6stfFkCP03aMnY5tsipamumUjL14fofug==}
    dev: true

  /debug/3.2.7:
    resolution: {integrity: sha512-CFjzYYAi4ThfiQvizrFQevTTXHtnCqWfe7x1AhgEscTz6ZbLbfoLRLPugTQyBth6f8ZERVUSyWHFD/7Wu4t1XQ==}
    dependencies:
      ms: 2.1.3
    dev: true

  /debug/4.3.4:
    resolution: {integrity: sha512-PRWFHuSU3eDtQJPvnNY7Jcket1j0t5OuOsFzPPzsekD52Zl8qUfFIPEiswXqIvHWGVHOgX+7G/vCNNhehwxfkQ==}
    engines: {node: '>=6.0'}
    peerDependencies:
      supports-color: '*'
    peerDependenciesMeta:
      supports-color:
        optional: true
    dependencies:
      ms: 2.1.2
    dev: true

  /decamelize/1.2.0:
    resolution: {integrity: sha512-z2S+W9X73hAUUki+N+9Za2lBlun89zigOyGrsax+KUQ6wKW4ZoWpEYBkGhQjwAjjDCkWxhY0VKEhk8wzY7F5cA==}
    engines: {node: '>=0.10.0'}
    dev: true

  /deep-equal/1.0.1:
    resolution: {integrity: sha512-bHtC0iYvWhyaTzvV3CZgPeZQqCOBGyGsVV7v4eevpdkLHfiSrXUdBG+qAuSz4RI70sszvjQ1QSZ98An1yNwpSw==}
    dev: true

  /deep-is/0.1.4:
    resolution: {integrity: sha512-oIPzksmTg4/MriiaYGO+okXDT7ztn/w3Eptv/+gSIdMdKsJo0u4CfYNFJPy+4SKMuCqGw2wxnA+URMg3t8a/bQ==}
    dev: true

  /deepmerge/4.3.1:
    resolution: {integrity: sha512-3sUqbMEc77XqpdNO7FRyRog+eW3ph+GYCbj+rK+uYyRMuwsVy0rMiVtPn+QJlKFvWP/1PYpapqYn0Me2knFn+A==}
    engines: {node: '>=0.10.0'}
    dev: true

  /define-lazy-prop/2.0.0:
    resolution: {integrity: sha512-Ds09qNh8yw3khSjiJjiUInaGX9xlqZDY7JVryGxdxV7NPeuqQfplOpQ66yJFZut3jLa5zOwkXw1g9EI2uKh4Og==}
    engines: {node: '>=8'}
    dev: true

  /define-properties/1.2.0:
    resolution: {integrity: sha512-xvqAVKGfT1+UAvPwKTVw/njhdQ8ZhXK4lI0bCIuCMrp2up9nPnaDftrLtmpTazqd1o+UY4zgzU+avtMbDP+ldA==}
    engines: {node: '>= 0.4'}
    dependencies:
      has-property-descriptors: 1.0.0
      object-keys: 1.1.1
    dev: true

  /delegates/1.0.0:
    resolution: {integrity: sha512-bd2L678uiWATM6m5Z1VzNCErI3jiGzt6HGY8OVICs40JQq/HALfbyNJmp0UDakEY4pMMaN0Ly5om/B1VI/+xfQ==}
    dev: true

  /depd/1.1.2:
    resolution: {integrity: sha512-7emPTl6Dpo6JRXOXjLRxck+FlLRX5847cLKEn00PLAgc3g2hTZZgr+e4c2v6QpSmLeFP3n5yUo7ft6avBK/5jQ==}
    engines: {node: '>= 0.6'}
    dev: true

  /depd/2.0.0:
    resolution: {integrity: sha512-g7nH6P6dyDioJogAAGprGpCtVImJhpPk/roCzdb3fIh61/s/nPsfR6onyMwkCAR/OlC3yBC0lESvUoQEAssIrw==}
    engines: {node: '>= 0.8'}
    dev: true

  /destroy/1.2.0:
    resolution: {integrity: sha512-2sJGJTaXIIaR1w4iJSNoN0hnMY7Gpc/n8D4qSCJw8QqFWXf7cuAgnEHxBpweaVcPevC2l3KpjYCx3NypQQgaJg==}
    engines: {node: '>= 0.8', npm: 1.2.8000 || >= 1.4.16}
    dev: true

  /diff/5.1.0:
    resolution: {integrity: sha512-D+mk+qE8VC/PAUrlAU34N+VfXev0ghe5ywmpqrawphmVZc1bEfn56uo9qpyGp1p4xpzOHkSW4ztBd6L7Xx4ACw==}
    engines: {node: '>=0.3.1'}
    dev: false

  /dir-glob/3.0.1:
    resolution: {integrity: sha512-WkrWp9GR4KXfKGYzOLmTuGVi1UWFfws377n9cc55/tb6DuqyF6pcQ5AbiHEshaDpY9v6oaSr2XCDidGmMwdzIA==}
    engines: {node: '>=8'}
    dependencies:
      path-type: 4.0.0
    dev: true

  /doctrine/2.1.0:
    resolution: {integrity: sha512-35mSku4ZXK0vfCuHEDAwt55dg2jNajHZ1odvF+8SSr82EsZY4QmXfuWso8oEd8zRhVObSN18aM0CjSdoBX7zIw==}
    engines: {node: '>=0.10.0'}
    dependencies:
      esutils: 2.0.3
    dev: true

  /doctrine/3.0.0:
    resolution: {integrity: sha512-yS+Q5i3hBf7GBkd4KG8a7eBNNWNGLTaEwwYWUijIYM7zrlYDM0BFXHjjPWlWZ1Rg7UaddZeIDmi9jF3HmqiQ2w==}
    engines: {node: '>=6.0.0'}
    dependencies:
      esutils: 2.0.3
    dev: true

  /draco3d/1.5.7:
    resolution: {integrity: sha512-m6WCKt/erDXcw+70IJXnG7M3awwQPAsZvJGX5zY7beBqpELw6RDGkYVU0W43AFxye4pDZ5i2Lbyc/NNGqwjUVQ==}
    dev: false

  /ee-first/1.1.1:
    resolution: {integrity: sha512-WMwm9LhRUo+WUaRN+vRuETqG89IgZphVSNkdFgeb6sS/E4OrDIN7t48CAewSHXc6C8lefD8KKfr5vY61brQlow==}
    dev: true

  /electron-to-chromium/1.4.496:
    resolution: {integrity: sha512-qeXC3Zbykq44RCrBa4kr8v/dWzYJA8rAwpyh9Qd+NKWoJfjG5vvJqy9XOJ9H4P/lqulZBCgUWAYi+FeK5AuJ8g==}
    dev: true

  /emoji-regex/8.0.0:
    resolution: {integrity: sha512-MSjYzcWNOA0ewAHpz0MxpYFvwg6yjy1NG3xteoqz644VCo/RPgnr1/GGt+ic3iJTzQ8Eu3TdM14SawnVUmGE6A==}
    dev: true

  /encodeurl/1.0.2:
    resolution: {integrity: sha512-TPJXq8JqFaVYm2CWmPvnP2Iyo4ZSM7/QKcSmuMLDObfpH5fi7RUGmd/rTDf+rut/saiDiQEeVTNgAmJEdAOx0w==}
    engines: {node: '>= 0.8'}
    dev: true

  /es-abstract/1.22.1:
    resolution: {integrity: sha512-ioRRcXMO6OFyRpyzV3kE1IIBd4WG5/kltnzdxSCqoP8CMGs/Li+M1uF5o7lOkZVFjDs+NLesthnF66Pg/0q0Lw==}
    engines: {node: '>= 0.4'}
    dependencies:
      array-buffer-byte-length: 1.0.0
      arraybuffer.prototype.slice: 1.0.1
      available-typed-arrays: 1.0.5
      call-bind: 1.0.2
      es-set-tostringtag: 2.0.1
      es-to-primitive: 1.2.1
      function.prototype.name: 1.1.5
      get-intrinsic: 1.2.1
      get-symbol-description: 1.0.0
      globalthis: 1.0.3
      gopd: 1.0.1
      has: 1.0.3
      has-property-descriptors: 1.0.0
      has-proto: 1.0.1
      has-symbols: 1.0.3
      internal-slot: 1.0.5
      is-array-buffer: 3.0.2
      is-callable: 1.2.7
      is-negative-zero: 2.0.2
      is-regex: 1.1.4
      is-shared-array-buffer: 1.0.2
      is-string: 1.0.7
      is-typed-array: 1.1.12
      is-weakref: 1.0.2
      object-inspect: 1.12.3
      object-keys: 1.1.1
      object.assign: 4.1.4
      regexp.prototype.flags: 1.5.0
      safe-array-concat: 1.0.0
      safe-regex-test: 1.0.0
      string.prototype.trim: 1.2.7
      string.prototype.trimend: 1.0.6
      string.prototype.trimstart: 1.0.6
      typed-array-buffer: 1.0.0
      typed-array-byte-length: 1.0.0
      typed-array-byte-offset: 1.0.0
      typed-array-length: 1.0.4
      unbox-primitive: 1.0.2
      which-typed-array: 1.1.11
    dev: true

  /es-module-lexer/1.3.0:
    resolution: {integrity: sha512-vZK7T0N2CBmBOixhmjdqx2gWVbFZ4DXZ/NyRMZVlJXPa7CyFS+/a4QQsDGDQy9ZfEzxFuNEsMLeQJnKP2p5/JA==}
    dev: true

  /es-set-tostringtag/2.0.1:
    resolution: {integrity: sha512-g3OMbtlwY3QewlqAiMLI47KywjWZoEytKr8pf6iTC8uJq5bIAH52Z9pnQ8pVL6whrCto53JZDuUIsifGeLorTg==}
    engines: {node: '>= 0.4'}
    dependencies:
      get-intrinsic: 1.2.1
      has: 1.0.3
      has-tostringtag: 1.0.0
    dev: true

  /es-shim-unscopables/1.0.0:
    resolution: {integrity: sha512-Jm6GPcCdC30eMLbZ2x8z2WuRwAws3zTBBKuusffYVUrNj/GVSUAZ+xKMaUpfNDR5IbyNA5LJbaecoUVbmUcB1w==}
    dependencies:
      has: 1.0.3
    dev: true

  /es-to-primitive/1.2.1:
    resolution: {integrity: sha512-QCOllgZJtaUo9miYBcLChTUaHNjJF3PYs1VidD7AwiEj1kYxKeQTctLAezAOH5ZKRH0g2IgPn6KwB4IT8iRpvA==}
    engines: {node: '>= 0.4'}
    dependencies:
      is-callable: 1.2.7
      is-date-object: 1.0.5
      is-symbol: 1.0.4
    dev: true

  /escalade/3.1.1:
    resolution: {integrity: sha512-k0er2gUkLf8O0zKJiAhmkTnJlTvINGv7ygDNPbeIsX/TJjGJZHuh9B2UxbsaEkmlEo9MfhrSzmhIlhRlI2GXnw==}
    engines: {node: '>=6'}
    dev: true

  /escape-html/1.0.3:
    resolution: {integrity: sha512-NiSupZ4OeuGwr68lGIeym/ksIZMJodUGOSCZ/FSnTxcrekbvqrgdUxlJOMpijaKZVjAJrWrGs/6Jy8OMuyj9ow==}
    dev: true

  /escape-string-regexp/1.0.5:
    resolution: {integrity: sha512-vbRorB5FUQWvla16U8R/qgaFIya2qGzwDrNmCZuYKrbdSUMG6I1ZCGQRefkRVhuOkIGVne7BQ35DSfo1qvJqFg==}
    engines: {node: '>=0.8.0'}
    dev: true

  /escape-string-regexp/4.0.0:
    resolution: {integrity: sha512-TtpcNJ3XAzx3Gq8sWRzJaVajRs0uVxA2YAkdb1jm2YkPz4G6egUFAyA3n5vtEIZefPk5Wa4UXbKuS5fKkJWdgA==}
    engines: {node: '>=10'}
    dev: true

  /eslint-config-prettier/8.10.0_eslint@8.47.0:
    resolution: {integrity: sha512-SM8AMJdeQqRYT9O9zguiruQZaN7+z+E4eAP9oiLNGKMtomwaB1E9dcgUD6ZAn/eQAb52USbvezbiljfZUhbJcg==}
    hasBin: true
    peerDependencies:
      eslint: '>=7.0.0'
    dependencies:
      eslint: 8.47.0
    dev: true

  /eslint-import-resolver-node/0.3.9:
    resolution: {integrity: sha512-WFj2isz22JahUv+B788TlO3N6zL3nNJGU8CcZbPZvVEkBPaJdCV4vy5wyghty5ROFbCRnm132v8BScu5/1BQ8g==}
    dependencies:
      debug: 3.2.7
      is-core-module: 2.13.0
      resolve: 1.22.4
    dev: true

  /eslint-module-utils/2.8.0_eslint@8.47.0:
    resolution: {integrity: sha512-aWajIYfsqCKRDgUfjEXNN/JlrzauMuSEy5sbd7WXbtW3EH6A6MpwEh42c7qD+MqQo9QMJ6fWLAeIJynx0g6OAw==}
    engines: {node: '>=4'}
    peerDependencies:
      eslint: '*'
    peerDependenciesMeta:
      eslint:
        optional: true
    dependencies:
      debug: 3.2.7
      eslint: 8.47.0
    dev: true

  /eslint-plugin-import/2.28.1_eslint@8.47.0:
    resolution: {integrity: sha512-9I9hFlITvOV55alzoKBI+K9q74kv0iKMeY6av5+umsNwayt59fz692daGyjR+oStBQgx6nwR9rXldDev3Clw+A==}
    engines: {node: '>=4'}
    peerDependencies:
      eslint: ^2 || ^3 || ^4 || ^5 || ^6 || ^7.2.0 || ^8
    dependencies:
      array-includes: 3.1.6
      array.prototype.findlastindex: 1.2.2
      array.prototype.flat: 1.3.1
      array.prototype.flatmap: 1.3.1
      debug: 3.2.7
      doctrine: 2.1.0
      eslint: 8.47.0
      eslint-import-resolver-node: 0.3.9
      eslint-module-utils: 2.8.0_eslint@8.47.0
      has: 1.0.3
      is-core-module: 2.13.0
      is-glob: 4.0.3
      minimatch: 3.1.2
      object.fromentries: 2.0.6
      object.groupby: 1.0.0
      object.values: 1.1.6
      semver: 6.3.1
      tsconfig-paths: 3.14.2
    dev: true

  /eslint-plugin-prettier/4.2.1_d94e4a565e4c47167dad389c6bb2eea6:
    resolution: {integrity: sha512-f/0rXLXUt0oFYs8ra4w49wYZBG5GKZpAYsJSm6rnYL5uVDjd+zowwMwVZHnAjf4edNrKpCDYfXDgmRE/Ak7QyQ==}
    engines: {node: '>=12.0.0'}
    peerDependencies:
      eslint: '>=7.28.0'
      eslint-config-prettier: '*'
      prettier: '>=2.0.0'
    peerDependenciesMeta:
      eslint-config-prettier:
        optional: true
    dependencies:
      eslint: 8.47.0
      eslint-config-prettier: 8.10.0_eslint@8.47.0
      prettier: 2.8.8
      prettier-linter-helpers: 1.0.0
    dev: true

  /eslint-plugin-tsdoc/0.2.17:
    resolution: {integrity: sha512-xRmVi7Zx44lOBuYqG8vzTXuL6IdGOeF9nHX17bjJ8+VE6fsxpdGem0/SBTmAwgYMKYB1WBkqRJVQ+n8GK041pA==}
    dependencies:
      '@microsoft/tsdoc': 0.14.2
      '@microsoft/tsdoc-config': 0.16.2
    dev: true

  /eslint-scope/5.1.1:
    resolution: {integrity: sha512-2NxwbF/hZ0KpepYN0cNbo+FN6XoK7GaHlQhgx/hIZl6Va0bF45RQOOwhLIy8lQDbuCiadSLCBnH2CFYquit5bw==}
    engines: {node: '>=8.0.0'}
    dependencies:
      esrecurse: 4.3.0
      estraverse: 4.3.0
    dev: true

  /eslint-scope/7.2.2:
    resolution: {integrity: sha512-dOt21O7lTMhDM+X9mB4GX+DZrZtCUJPL/wlcTqxyrx5IvO0IYtILdtrQGQp+8n5S0gwSVmOf9NQrjMOgfQZlIg==}
    engines: {node: ^12.22.0 || ^14.17.0 || >=16.0.0}
    dependencies:
      esrecurse: 4.3.0
      estraverse: 5.3.0
    dev: true

  /eslint-visitor-keys/3.4.3:
    resolution: {integrity: sha512-wpc+LXeiyiisxPlEkUzU6svyS1frIO3Mgxj1fdy7Pm8Ygzguax2N3Fa/D/ag1WqbOprdI+uY6wMUl8/a2G+iag==}
    engines: {node: ^12.22.0 || ^14.17.0 || >=16.0.0}
    dev: true

  /eslint/8.47.0:
    resolution: {integrity: sha512-spUQWrdPt+pRVP1TTJLmfRNJJHHZryFmptzcafwSvHsceV81djHOdnEeDmkdotZyLNjDhrOasNK8nikkoG1O8Q==}
    engines: {node: ^12.22.0 || ^14.17.0 || >=16.0.0}
    hasBin: true
    dependencies:
      '@eslint-community/eslint-utils': 4.4.0_eslint@8.47.0
      '@eslint-community/regexpp': 4.6.2
      '@eslint/eslintrc': 2.1.2
      '@eslint/js': 8.47.0
      '@humanwhocodes/config-array': 0.11.10
      '@humanwhocodes/module-importer': 1.0.1
      '@nodelib/fs.walk': 1.2.8
      ajv: 6.12.6
      chalk: 4.1.2
      cross-spawn: 7.0.3
      debug: 4.3.4
      doctrine: 3.0.0
      escape-string-regexp: 4.0.0
      eslint-scope: 7.2.2
      eslint-visitor-keys: 3.4.3
      espree: 9.6.1
      esquery: 1.5.0
      esutils: 2.0.3
      fast-deep-equal: 3.1.3
      file-entry-cache: 6.0.1
      find-up: 5.0.0
      glob-parent: 6.0.2
      globals: 13.21.0
      graphemer: 1.4.0
      ignore: 5.2.4
      imurmurhash: 0.1.4
      is-glob: 4.0.3
      is-path-inside: 3.0.3
      js-yaml: 4.1.0
      json-stable-stringify-without-jsonify: 1.0.1
      levn: 0.4.1
      lodash.merge: 4.6.2
      minimatch: 3.1.2
      natural-compare: 1.4.0
      optionator: 0.9.3
      strip-ansi: 6.0.1
      text-table: 0.2.0
    transitivePeerDependencies:
      - supports-color
    dev: true

  /espree/9.6.1:
    resolution: {integrity: sha512-oruZaFkjorTpF32kDSI5/75ViwGeZginGGy2NoOSg3Q9bnwlnmDm4HLnkl0RE3n+njDXR037aY1+x58Z/zFdwQ==}
    engines: {node: ^12.22.0 || ^14.17.0 || >=16.0.0}
    dependencies:
      acorn: 8.10.0
      acorn-jsx: 5.3.2_acorn@8.10.0
      eslint-visitor-keys: 3.4.3
    dev: true

  /esprima/4.0.1:
    resolution: {integrity: sha512-eGuFFw7Upda+g4p+QHvnW0RyTX/SVeJBDM/gCtMARO0cLuT2HcEKnTPvhjV6aGeqrCB/sbNop0Kszm0jsaWU4A==}
    engines: {node: '>=4'}
    hasBin: true
    dev: true

  /esquery/1.5.0:
    resolution: {integrity: sha512-YQLXUplAwJgCydQ78IMJywZCceoqk1oH01OERdSAJc/7U2AylwjhSCLDEtqwg811idIS/9fIU5GjG73IgjKMVg==}
    engines: {node: '>=0.10'}
    dependencies:
      estraverse: 5.3.0
    dev: true

  /esrecurse/4.3.0:
    resolution: {integrity: sha512-KmfKL3b6G+RXvP8N1vr3Tq1kL/oCFgn2NYXEtqP8/L3pKapUA4G8cFVaoF3SU323CD4XypR/ffioHmkti6/Tag==}
    engines: {node: '>=4.0'}
    dependencies:
      estraverse: 5.3.0
    dev: true

  /estraverse/4.3.0:
    resolution: {integrity: sha512-39nnKffWz8xN1BU/2c79n9nB9HDzo0niYUqx6xyqUnyoAnQyyWpOTdZEeiCch8BBu515t4wp9ZmgVfVhn9EBpw==}
    engines: {node: '>=4.0'}
    dev: true

  /estraverse/5.3.0:
    resolution: {integrity: sha512-MMdARuVEQziNTeJD8DgMqmhwR11BRQ/cBP+pLtYdSTnf3MIO8fFeiINEbX36ZdNlfU/7A9f3gUw49B3oQsvwBA==}
    engines: {node: '>=4.0'}
    dev: true

  /estree-walker/1.0.1:
    resolution: {integrity: sha512-1fMXF3YP4pZZVozF8j/ZLfvnR8NSIljt56UhbZ5PeeDmmGHpgpdwQt7ITlGvYaQukCvuBRMLEiKiYC+oeIg4cg==}
    dev: true

  /estree-walker/2.0.2:
    resolution: {integrity: sha512-Rfkk/Mp/DL7JVje3u18FxFujQlTNR2q6QfMSMB7AvCBx91NGj/ba3kCfza0f6dVDbw7YlRf/nDrn7pQrCCyQ/w==}
    dev: true

  /esutils/2.0.3:
    resolution: {integrity: sha512-kVscqXk4OCp68SZ0dkgEKVi6/8ij300KBWTJq32P/dYeWTSwK41WyTxalN1eRmA5Z9UU/LX9D7FWSmV9SAYx6g==}
    engines: {node: '>=0.10.0'}
    dev: true

  /etag/1.8.1:
    resolution: {integrity: sha512-aIL5Fx7mawVa300al2BnEE4iNvo1qETxLrPI/o05L7z6go7fCw1J6EQmbK4FmJ2AS7kgVF/KEZWufBfdClMcPg==}
    engines: {node: '>= 0.6'}
    dev: true

  /fast-deep-equal/3.1.3:
    resolution: {integrity: sha512-f3qQ9oQy9j2AhBe/H9VC91wLmKBCCU/gDOnKNAYG5hswO7BLKj09Hc5HYNz9cGI++xlpDCIgDaitVs03ATR84Q==}
    dev: true

  /fast-diff/1.3.0:
    resolution: {integrity: sha512-VxPP4NqbUjj6MaAOafWeUn2cXWLcCtljklUtZf0Ind4XQ+QPtmA0b18zZy0jIQx+ExRVCR/ZQpBmik5lXshNsw==}
    dev: true

  /fast-glob/3.3.1:
    resolution: {integrity: sha512-kNFPyjhh5cKjrUltxs+wFx+ZkbRaxxmZ+X0ZU31SOsxCEtP9VPgtq2teZw1DebupL5GmDaNQ6yKMMVcM41iqDg==}
    engines: {node: '>=8.6.0'}
    dependencies:
      '@nodelib/fs.stat': 2.0.5
      '@nodelib/fs.walk': 1.2.8
      glob-parent: 5.1.2
      merge2: 1.4.1
      micromatch: 4.0.5
    dev: true

  /fast-json-stable-stringify/2.1.0:
    resolution: {integrity: sha512-lhd/wF+Lk98HZoTCtlVraHtfh5XYijIjalXck7saUtuanSDyLMxnHhSXEDJqHxD7msR8D0uCmqlkwjCV8xvwHw==}
    dev: true

  /fast-levenshtein/2.0.6:
    resolution: {integrity: sha512-DCXu6Ifhqcks7TZKY3Hxp3y6qphY5SJZmrWMDrKcERSOXWQdMhU9Ig/PYrzyw/ul9jOIyh0N4M0tbC5hodg8dw==}
    dev: true

  /fastq/1.15.0:
    resolution: {integrity: sha512-wBrocU2LCXXa+lWBt8RoIRD89Fi8OdABODa/kEnyeyjS5aZO5/GNvI5sEINADqP/h8M29UHTHUb53sUu5Ihqdw==}
    dependencies:
      reusify: 1.0.4
    dev: true

  /file-entry-cache/6.0.1:
    resolution: {integrity: sha512-7Gps/XWymbLk2QLYK4NzpMOrYjMhdIxXuIvy2QBsLE6ljuodKvdkWs/cpyJJ3CVIVpH0Oi1Hvg1ovbMzLdFBBg==}
    engines: {node: ^10.12.0 || >=12.0.0}
    dependencies:
      flat-cache: 3.0.4
    dev: true

  /fill-range/7.0.1:
    resolution: {integrity: sha512-qOo9F+dMUmC2Lcb4BbVvnKJxTPjCm+RRpe4gDuGrzkL7mEVl/djYSu2OdQ2Pa302N4oqkSg9ir6jaLWJ2USVpQ==}
    engines: {node: '>=8'}
    dependencies:
      to-regex-range: 5.0.1
    dev: true

  /find-cache-dir/3.3.2:
    resolution: {integrity: sha512-wXZV5emFEjrridIgED11OoUKLxiYjAcqot/NJdAkOhlJ+vGzwhOAfcG5OX1jP+S0PcjEn8bdMJv+g2jwQ3Onig==}
    engines: {node: '>=8'}
    dependencies:
      commondir: 1.0.1
      make-dir: 3.1.0
      pkg-dir: 4.2.0
    dev: true

  /find-replace/3.0.0:
    resolution: {integrity: sha512-6Tb2myMioCAgv5kfvP5/PkZZ/ntTpVK39fHY7WkWBgvbeE+VHd/tZuZ4mrC+bxh4cfOZeYKVPaJIZtZXV7GNCQ==}
    engines: {node: '>=4.0.0'}
    dependencies:
      array-back: 3.1.0
    dev: true

  /find-up/4.1.0:
    resolution: {integrity: sha512-PpOwAdQ/YlXQ2vj8a3h8IipDuYRi3wceVQQGYWxNINccq40Anw7BlsEXCMbt1Zt+OLA6Fq9suIpIWD0OsnISlw==}
    engines: {node: '>=8'}
    dependencies:
      locate-path: 5.0.0
      path-exists: 4.0.0
    dev: true

  /find-up/5.0.0:
    resolution: {integrity: sha512-78/PXT1wlLLDgTzDs7sjq9hzz0vXD+zn+7wypEe4fXQxCmdmqfGsEPQxmiCSQI3ajFV91bVSsvNtrJRiW6nGng==}
    engines: {node: '>=10'}
    dependencies:
      locate-path: 6.0.0
      path-exists: 4.0.0
    dev: true

  /flat-cache/3.0.4:
    resolution: {integrity: sha512-dm9s5Pw7Jc0GvMYbshN6zchCA9RgQlzzEZX3vylR9IqFfS8XciblUXOKfW6SiuJ0e13eDYZoZV5wdrev7P3Nwg==}
    engines: {node: ^10.12.0 || >=12.0.0}
    dependencies:
      flatted: 3.2.7
      rimraf: 3.0.2
    dev: true

  /flatted/3.2.7:
    resolution: {integrity: sha512-5nqDSxl8nn5BSNxyR3n4I6eDmbolI6WT+QqR547RwxQapgjQBmtktdP+HTBb/a/zLsbzERTONyUB5pefh5TtjQ==}
    dev: true

  /for-each/0.3.3:
    resolution: {integrity: sha512-jqYfLp7mo9vIyQf8ykW2v7A+2N4QjeCeI5+Dz9XraiO1ign81wjiH7Fb9vSOWvQfNtmSa4H2RoQTrrXivdUZmw==}
    dependencies:
      is-callable: 1.2.7
    dev: true

  /fresh/0.5.2:
    resolution: {integrity: sha512-zJ2mQYM18rEFOudeV4GShTGIQ7RbzA7ozbU9I/XBpm7kqgMywgmylMwXHxZJmkVoYkna9d2pVXVXPdYTP9ej8Q==}
    engines: {node: '>= 0.6'}
    dev: true

  /fs-extra/10.1.0:
    resolution: {integrity: sha512-oRXApq54ETRj4eMiFzGnHWGy+zo5raudjuxN0b8H7s/RU2oW0Wvsx9O0ACRN/kRq9E8Vu/ReskGB5o3ji+FzHQ==}
    engines: {node: '>=12'}
    dependencies:
      graceful-fs: 4.2.11
      jsonfile: 6.1.0
      universalify: 2.0.0
    dev: true

  /fs-extra/7.0.1:
    resolution: {integrity: sha512-YJDaCJZEnBmcbw13fvdAM9AwNOJwOzrE4pqMqBq5nFiEqXUqHwlK4B+3pUw6JNvfSPtX05xFHtYy/1ni01eGCw==}
    engines: {node: '>=6 <7 || >=8'}
    dependencies:
      graceful-fs: 4.2.11
      jsonfile: 4.0.0
      universalify: 0.1.2
    dev: true

  /fs-extra/8.1.0:
    resolution: {integrity: sha512-yhlQgA6mnOJUKOsRUFsgJdQCvkKhcz8tlZG5HBQfReYZy46OwLcY+Zia0mtdHsOo9y/hP+CxMN0TU9QxoOtG4g==}
    engines: {node: '>=6 <7 || >=8'}
    dependencies:
      graceful-fs: 4.2.11
      jsonfile: 4.0.0
      universalify: 0.1.2
    dev: true

  /fs.realpath/1.0.0:
    resolution: {integrity: sha512-OO0pH2lK6a0hZnAdau5ItzHPI6pUlvI7jMVnxUQRtw4owF2wk8lOSabtGDCTP4Ggrg2MbGnWO9X8K1t4+fGMDw==}
    dev: true

  /fsevents/2.3.2:
    resolution: {integrity: sha512-xiqMQR4xAeHTuB9uWm+fFRcIOgKBMiOBP+eXiyT7jsgVCq1bkVygt00oASowB7EdtpOHaaPgKt812P9ab+DDKA==}
    engines: {node: ^8.16.0 || ^10.6.0 || >=11.0.0}
    os: [darwin]
    dev: true
    optional: true

  /function-bind/1.1.1:
    resolution: {integrity: sha512-yIovAzMX49sF8Yl58fSCWJ5svSLuaibPxXQJFLmBObTuCr0Mf1KiPopGM9NiFjiYBCbfaa2Fh6breQ6ANVTI0A==}
    dev: true

  /function.prototype.name/1.1.5:
    resolution: {integrity: sha512-uN7m/BzVKQnCUF/iW8jYea67v++2u7m5UgENbHRtdDVclOUP+FMPlCNdmk0h/ysGyo2tavMJEDqJAkJdRa1vMA==}
    engines: {node: '>= 0.4'}
    dependencies:
      call-bind: 1.0.2
      define-properties: 1.2.0
      es-abstract: 1.22.1
      functions-have-names: 1.2.3
    dev: true

  /functions-have-names/1.2.3:
    resolution: {integrity: sha512-xckBUXyTIqT97tq2x2AMb+g163b5JFysYk0x4qxNFwbfQkmNZoiRHb6sPzI9/QV33WeuvVYBUIiD4NzNIyqaRQ==}
    dev: true

  /gensync/1.0.0-beta.2:
    resolution: {integrity: sha512-3hN7NaskYvMDLQY55gnW3NQ+mesEAepTqlg+VEbj7zzqEMBVNhzcGYYeqFo/TlYz6eQiFcp1HcsCZO+nGgS8zg==}
    engines: {node: '>=6.9.0'}
    dev: true

  /get-caller-file/2.0.5:
    resolution: {integrity: sha512-DyFP3BM/3YHTQOCUL/w0OZHR0lpKeGrxotcHWcqNEdnltqFwXVfhEBQ94eIo34AfQpo0rGki4cyIiftY06h2Fg==}
    engines: {node: 6.* || 8.* || >= 10.*}
    dev: true

  /get-intrinsic/1.2.1:
    resolution: {integrity: sha512-2DcsyfABl+gVHEfCOaTrWgyt+tb6MSEGmKq+kI5HwLbIYgjgmMcV8KQ41uaKz1xxUcn9tJtgFbQUEVcEbd0FYw==}
    dependencies:
      function-bind: 1.1.1
      has: 1.0.3
      has-proto: 1.0.1
      has-symbols: 1.0.3
    dev: true

  /get-stream/6.0.1:
    resolution: {integrity: sha512-ts6Wi+2j3jQjqi70w5AlN8DFnkSwC+MqmxEzdEALB2qXZYV3X/b1CTfgPLGJNMeAWxdPfU8FO1ms3NUfaHCPYg==}
    engines: {node: '>=10'}
    dev: true

  /get-symbol-description/1.0.0:
    resolution: {integrity: sha512-2EmdH1YvIQiZpltCNgkuiUnyukzxM/R6NDJX31Ke3BG1Nq5b0S2PhX59UKi9vZpPDQVdqn+1IcaAwnzTT5vCjw==}
    engines: {node: '>= 0.4'}
    dependencies:
      call-bind: 1.0.2
      get-intrinsic: 1.2.1
    dev: true

  /get-tsconfig/4.7.0:
    resolution: {integrity: sha512-pmjiZ7xtB8URYm74PlGJozDNyhvsVLUcpBa8DZBG3bWHwaHa9bPiRpiSfovw+fjhwONSCWKRyk+JQHEGZmMrzw==}
    dependencies:
      resolve-pkg-maps: 1.0.0
    dev: true

  /gl-matrix/3.4.3:
    resolution: {integrity: sha512-wcCp8vu8FT22BnvKVPjXa/ICBWRq/zjFfdofZy1WSpQZpphblv12/bOQLBC1rMM7SGOFS9ltVmKOHil5+Ml7gA==}
    dev: false

  /glob-parent/5.1.2:
    resolution: {integrity: sha512-AOIgSQCepiJYwP3ARnGx+5VnTu2HBYdzbGP45eLw1vr3zB3vZLeyed1sC9hnbcOc9/SrMyM5RPQrkGz4aS9Zow==}
    engines: {node: '>= 6'}
    dependencies:
      is-glob: 4.0.3
    dev: true

  /glob-parent/6.0.2:
    resolution: {integrity: sha512-XxwI8EOhVQgWp6iDL+3b0r86f4d6AX6zSU55HfB4ydCEuXLXc5FcYeOu+nnGftS4TEju/11rt4KJPTMgbfmv4A==}
    engines: {node: '>=10.13.0'}
    dependencies:
      is-glob: 4.0.3
    dev: true

  /glob/7.2.3:
    resolution: {integrity: sha512-nFR0zLpU2YCaRxwoCJvL6UvCH2JFyFVIvwTLsIf21AuHlMskA1hhTdk+LlYJtOlYt9v6dvszD2BGRqBL+iQK9Q==}
    dependencies:
      fs.realpath: 1.0.0
      inflight: 1.0.6
      inherits: 2.0.4
      minimatch: 3.1.2
      once: 1.4.0
      path-is-absolute: 1.0.1
    dev: true

  /glob/8.1.0:
    resolution: {integrity: sha512-r8hpEjiQEYlF2QU0df3dS+nxxSIreXQS1qRhMJM0Q5NDdR386C7jb7Hwwod8Fgiuex+k0GFjgft18yvxm5XoCQ==}
    engines: {node: '>=12'}
    dependencies:
      fs.realpath: 1.0.0
      inflight: 1.0.6
      inherits: 2.0.4
      minimatch: 5.1.6
      once: 1.4.0
    dev: true

  /globals/11.12.0:
    resolution: {integrity: sha512-WOBp/EEGUiIsJSp7wcv/y6MO+lV9UoncWqxuFfm8eBwzWNgyfBd6Gz+IeKQ9jCmyhoH99g15M3T+QaVHFjizVA==}
    engines: {node: '>=4'}
    dev: true

  /globals/13.21.0:
    resolution: {integrity: sha512-ybyme3s4yy/t/3s35bewwXKOf7cvzfreG2lH0lZl0JB7I4GxRP2ghxOK/Nb9EkRXdbBXZLfq/p/0W2JUONB/Gg==}
    engines: {node: '>=8'}
    dependencies:
      type-fest: 0.20.2
    dev: true

  /globalthis/1.0.3:
    resolution: {integrity: sha512-sFdI5LyBiNTHjRd7cGPWapiHWMOXKyuBNX/cWJ3NfzrZQVa8GI/8cofCl74AOVqq9W5kNmguTIzJ/1s2gyI9wA==}
    engines: {node: '>= 0.4'}
    dependencies:
      define-properties: 1.2.0
    dev: true

  /globby/10.0.1:
    resolution: {integrity: sha512-sSs4inE1FB2YQiymcmTv6NWENryABjUNPeWhOvmn4SjtKybglsyPZxFB3U1/+L1bYi0rNZDqCLlHyLYDl1Pq5A==}
    engines: {node: '>=8'}
    dependencies:
      '@types/glob': 7.2.0
      array-union: 2.1.0
      dir-glob: 3.0.1
      fast-glob: 3.3.1
      glob: 7.2.3
      ignore: 5.2.4
      merge2: 1.4.1
      slash: 3.0.0
    dev: true

  /globby/11.1.0:
    resolution: {integrity: sha512-jhIXaOzy1sb8IyocaruWSn1TjmnBVs8Ayhcy83rmxNJ8q2uWKCAj3CnJY+KpGSXCueAPc0i05kVvVKtP1t9S3g==}
    engines: {node: '>=10'}
    dependencies:
      array-union: 2.1.0
      dir-glob: 3.0.1
      fast-glob: 3.3.1
      ignore: 5.2.4
      merge2: 1.4.1
      slash: 3.0.0
    dev: true

  /gopd/1.0.1:
    resolution: {integrity: sha512-d65bNlIadxvpb/A2abVdlqKqV563juRnZ1Wtk6s1sIR8uNsXR70xqIzVqxVf1eTqDunwT2MkczEeaezCKTZhwA==}
    dependencies:
      get-intrinsic: 1.2.1
    dev: true

  /graceful-fs/4.2.11:
    resolution: {integrity: sha512-RbJ5/jmFcNNCcDV5o9eTnBLJ/HszWV0P73bc+Ff4nS/rJj+YaS6IGyiOL0VoBYX+l1Wrl3k63h/KrH+nhJ0XvQ==}
    dev: true

  /graphemer/1.4.0:
    resolution: {integrity: sha512-EtKwoO6kxCL9WO5xipiHTZlSzBm7WLT627TqC/uVRd0HKmq8NXyebnNYxDoBi7wt8eTWrUrKXCOVaFq9x1kgag==}
    dev: true

  /has-bigints/1.0.2:
    resolution: {integrity: sha512-tSvCKtBr9lkF0Ex0aQiP9N+OpV4zi2r/Nee5VkRDbaqv35RLYMzbwQfFSZZH0kR+Rd6302UJZ2p/bJCEoR3VoQ==}
    dev: true

  /has-flag/3.0.0:
    resolution: {integrity: sha512-sKJf1+ceQBr4SMkvQnBDNDtf4TXpVhVGateu0t918bl30FnbE2m4vNLX+VWe/dpjlb+HugGYzW7uQXH98HPEYw==}
    engines: {node: '>=4'}
    dev: true

  /has-flag/4.0.0:
    resolution: {integrity: sha512-EykJT/Q1KjTWctppgIAgfSO0tKVuZUjhgMr17kqTumMl6Afv3EISleU7qZUzoXDFTAHTDC4NOoG/ZxU3EvlMPQ==}
    engines: {node: '>=8'}
    dev: true

  /has-property-descriptors/1.0.0:
    resolution: {integrity: sha512-62DVLZGoiEBDHQyqG4w9xCuZ7eJEwNmJRWw2VY84Oedb7WFcA27fiEVe8oUQx9hAUJ4ekurquucTGwsyO1XGdQ==}
    dependencies:
      get-intrinsic: 1.2.1
    dev: true

  /has-proto/1.0.1:
    resolution: {integrity: sha512-7qE+iP+O+bgF9clE5+UoBFzE65mlBiVj3tKCrlNQ0Ogwm0BjpT/gK4SlLYDMybDh5I3TCTKnPPa0oMG7JDYrhg==}
    engines: {node: '>= 0.4'}
    dev: true

  /has-symbols/1.0.3:
    resolution: {integrity: sha512-l3LCuF6MgDNwTDKkdYGEihYjt5pRPbEg46rtlmnSPlUbgmB8LOIrKJbYYFBSbnPaJexMKtiPO8hmeRjRz2Td+A==}
    engines: {node: '>= 0.4'}
    dev: true

  /has-tostringtag/1.0.0:
    resolution: {integrity: sha512-kFjcSNhnlGV1kyoGk7OXKSawH5JOb/LzUc5w9B02hOTO0dfFRjbHQKvg1d6cf3HbeUmtU9VbbV3qzZ2Teh97WQ==}
    engines: {node: '>= 0.4'}
    dependencies:
      has-symbols: 1.0.3
    dev: true

  /has/1.0.3:
    resolution: {integrity: sha512-f2dvO0VU6Oej7RkWJGrehjbzMAjFp5/VKPp5tTpWIV4JHHZK1/BxbFRtf/siA2SWTe09caDmVtYYzWEIbBS4zw==}
    engines: {node: '>= 0.4.0'}
    dependencies:
      function-bind: 1.1.1
    dev: true

  /highlight.js/11.8.0:
    resolution: {integrity: sha512-MedQhoqVdr0U6SSnWPzfiadUcDHfN/Wzq25AkXiQv9oiOO/sG0S7XkvpFIqWBl9Yq1UYyYOOVORs5UW2XlPyzg==}
    engines: {node: '>=12.0.0'}
    dev: false

  /http-assert/1.5.0:
    resolution: {integrity: sha512-uPpH7OKX4H25hBmU6G1jWNaqJGpTXxey+YOUizJUAgu0AjLUeC8D73hTrhvDS5D+GJN1DN1+hhc/eF/wpxtp0w==}
    engines: {node: '>= 0.8'}
    dependencies:
      deep-equal: 1.0.1
      http-errors: 1.8.1
    dev: true

  /http-errors/1.6.3:
    resolution: {integrity: sha512-lks+lVC8dgGyh97jxvxeYTWQFvh4uw4yC12gVl63Cg30sjPX4wuGcdkICVXDAESr6OJGjqGA8Iz5mkeN6zlD7A==}
    engines: {node: '>= 0.6'}
    dependencies:
      depd: 1.1.2
      inherits: 2.0.3
      setprototypeof: 1.1.0
      statuses: 1.5.0
    dev: true

  /http-errors/1.8.1:
    resolution: {integrity: sha512-Kpk9Sm7NmI+RHhnj6OIWDI1d6fIoFAtFt9RLaTMRlg/8w49juAStsrBgp0Dp4OdxdVbRIeKhtCUvoi/RuAhO4g==}
    engines: {node: '>= 0.6'}
    dependencies:
      depd: 1.1.2
      inherits: 2.0.4
      setprototypeof: 1.2.0
      statuses: 1.5.0
      toidentifier: 1.0.1
    dev: true

  /ignore/5.2.4:
    resolution: {integrity: sha512-MAb38BcSbH0eHNBxn7ql2NH/kX33OkB3lZ1BNdh7ENeRChHTYsTvWrMubiIAMNS2llXEEgZ1MUOBtXChP3kaFQ==}
    engines: {node: '>= 4'}
    dev: true

  /import-fresh/3.3.0:
    resolution: {integrity: sha512-veYYhQa+D1QBKznvhUHxb8faxlrwUnxseDAbAp457E0wLNio2bOSKnjYDhMj+YiAq61xrMGhQk9iXVk5FzgQMw==}
    engines: {node: '>=6'}
    dependencies:
      parent-module: 1.0.1
      resolve-from: 4.0.0
    dev: true

  /import-lazy/4.0.0:
    resolution: {integrity: sha512-rKtvo6a868b5Hu3heneU+L4yEQ4jYKLtjpnPeUdK7h0yzXGmyBTypknlkCvHFBqfX9YlorEiMM6Dnq/5atfHkw==}
    engines: {node: '>=8'}
    dev: true

  /imurmurhash/0.1.4:
    resolution: {integrity: sha512-JmXMZ6wuvDmLiHEml9ykzqO6lwFbof0GG4IkcGaENdCRDDmMVnny7s5HsIgHCbaq0w2MyPhDqkhTUgS2LU2PHA==}
    engines: {node: '>=0.8.19'}
    dev: true

  /inflight/1.0.6:
    resolution: {integrity: sha512-k92I/b08q4wvFscXCLvqfsHCrjrF7yiXsQuIVvVE7N82W3+aqpzuUdBbfhWcy/FZR3/4IgflMgKLOsvPDrGCJA==}
    dependencies:
      once: 1.4.0
      wrappy: 1.0.2
    dev: true

  /inherits/2.0.3:
    resolution: {integrity: sha512-x00IRNXNy63jwGkJmzPigoySHbaqpNuzKbBOmzK+g2OdZpQ9w+sxCN+VSB3ja7IAge2OP2qpfxTjeNcyjmW1uw==}
    dev: true

  /inherits/2.0.4:
    resolution: {integrity: sha512-k/vGaX4/Yla3WzyMCvTQOXYeIHvqOKtnqBduzTHpzpQZzAskKMhZ2K+EnBiSM9zGSoIFeMpXKxa4dYeZIQqewQ==}
    dev: true

  /internal-slot/1.0.5:
    resolution: {integrity: sha512-Y+R5hJrzs52QCG2laLn4udYVnxsfny9CpOhNhUvk/SSSVyF6T27FzRbF0sroPidSu3X8oEAkOn2K804mjpt6UQ==}
    engines: {node: '>= 0.4'}
    dependencies:
      get-intrinsic: 1.2.1
      has: 1.0.3
      side-channel: 1.0.4
    dev: true

  /interpret/1.4.0:
    resolution: {integrity: sha512-agE4QfB2Lkp9uICn7BAqoscw4SZP9kTE2hxiFI3jBPmXJfdqiahTbUuKGsMoN2GtqL9AxhYioAcVvgsb1HvRbA==}
    engines: {node: '>= 0.10'}
    dev: true

  /ip/1.1.8:
    resolution: {integrity: sha512-PuExPYUiu6qMBQb4l06ecm6T6ujzhmh+MeJcW9wa89PoAz5pvd4zPgN5WJV104mb6S2T1AwNIAaB70JNrLQWhg==}
    dev: true

  /is-array-buffer/3.0.2:
    resolution: {integrity: sha512-y+FyyR/w8vfIRq4eQcM1EYgSTnmHXPqaF+IgzgraytCFq5Xh8lllDVmAZolPJiZttZLeFSINPYMaEJ7/vWUa1w==}
    dependencies:
      call-bind: 1.0.2
      get-intrinsic: 1.2.1
      is-typed-array: 1.1.12
    dev: true

  /is-bigint/1.0.4:
    resolution: {integrity: sha512-zB9CruMamjym81i2JZ3UMn54PKGsQzsJeo6xvN3HJJ4CAsQNB6iRutp2To77OfCNuoxspsIhzaPoO1zyCEhFOg==}
    dependencies:
      has-bigints: 1.0.2
    dev: true

  /is-binary-path/2.1.0:
    resolution: {integrity: sha512-ZMERYes6pDydyuGidse7OsHxtbI7WVeUEozgR/g7rd0xUimYNlvZRE/K2MgZTjWy725IfelLeVcEM97mmtRGXw==}
    engines: {node: '>=8'}
    dependencies:
      binary-extensions: 2.2.0
    dev: true

  /is-boolean-object/1.1.2:
    resolution: {integrity: sha512-gDYaKHJmnj4aWxyj6YHyXVpdQawtVLHU5cb+eztPGczf6cjuTdwve5ZIEfgXqH4e57An1D1AKf8CZ3kYrQRqYA==}
    engines: {node: '>= 0.4'}
    dependencies:
      call-bind: 1.0.2
      has-tostringtag: 1.0.0
    dev: true

  /is-builtin-module/3.2.1:
    resolution: {integrity: sha512-BSLE3HnV2syZ0FK0iMA/yUGplUeMmNz4AW5fnTunbCIqZi4vG3WjJT9FHMy5D69xmAYBHXQhJdALdpwVxV501A==}
    engines: {node: '>=6'}
    dependencies:
      builtin-modules: 3.3.0
    dev: true

  /is-callable/1.2.7:
    resolution: {integrity: sha512-1BC0BVFhS/p0qtw6enp8e+8OD0UrK0oFLztSjNzhcKA3WDuJxxAPXzPuPtKkjEY9UUoEWlX/8fgKeu2S8i9JTA==}
    engines: {node: '>= 0.4'}
    dev: true

  /is-core-module/2.13.0:
    resolution: {integrity: sha512-Z7dk6Qo8pOCp3l4tsX2C5ZVas4V+UxwQodwZhLopL91TX8UyyHEXafPcyoeeWuLrwzHcr3igO78wNLwHJHsMCQ==}
    dependencies:
      has: 1.0.3
    dev: true

  /is-date-object/1.0.5:
    resolution: {integrity: sha512-9YQaSxsAiSwcvS33MBk3wTCVnWK+HhF8VZR2jRxehM16QcVOdHqPn4VPHmRK4lSr38n9JriurInLcP90xsYNfQ==}
    engines: {node: '>= 0.4'}
    dependencies:
      has-tostringtag: 1.0.0
    dev: true

  /is-docker/2.2.1:
    resolution: {integrity: sha512-F+i2BKsFrH66iaUFc0woD8sLy8getkwTwtOBjvs56Cx4CgJDeKQeqfz8wAYiSb8JOprWhHH5p77PbmYCvvUuXQ==}
    engines: {node: '>=8'}
    hasBin: true
    dev: true

  /is-extglob/2.1.1:
    resolution: {integrity: sha512-SbKbANkN603Vi4jEZv49LeVJMn4yGwsbzZworEoyEiutsN3nJYdbO36zfhGJ6QEDpOZIFkDtnq5JRxmvl3jsoQ==}
    engines: {node: '>=0.10.0'}
    dev: true

  /is-fullwidth-code-point/3.0.0:
    resolution: {integrity: sha512-zymm5+u+sCsSWyD9qNaejV3DFvhCKclKdizYaJUuHA83RLjb7nSuGnddCHGv0hk+KY7BMAlsWeK4Ueg6EV6XQg==}
    engines: {node: '>=8'}
    dev: true

  /is-generator-function/1.0.10:
    resolution: {integrity: sha512-jsEjy9l3yiXEQ+PsXdmBwEPcOxaXWLspKdplFUVI9vq1iZgIekeC0L167qeu86czQaxed3q/Uzuw0swL0irL8A==}
    engines: {node: '>= 0.4'}
    dependencies:
      has-tostringtag: 1.0.0
    dev: true

  /is-glob/4.0.3:
    resolution: {integrity: sha512-xelSayHH36ZgE7ZWhli7pW34hNbNl8Ojv5KVmkJD4hBdD3th8Tfk9vYasLM+mXWOZhFkgZfxhLSnrwRr4elSSg==}
    engines: {node: '>=0.10.0'}
    dependencies:
      is-extglob: 2.1.1
    dev: true

  /is-module/1.0.0:
    resolution: {integrity: sha512-51ypPSPCoTEIN9dy5Oy+h4pShgJmPCygKfyRCISBI+JoWT/2oJvK8QPxmwv7b/p239jXrm9M1mlQbyKJ5A152g==}
    dev: true

  /is-negative-zero/2.0.2:
    resolution: {integrity: sha512-dqJvarLawXsFbNDeJW7zAz8ItJ9cd28YufuuFzh0G8pNHjJMnY08Dv7sYX2uF5UpQOwieAeOExEYAWWfu7ZZUA==}
    engines: {node: '>= 0.4'}
    dev: true

  /is-number-object/1.0.7:
    resolution: {integrity: sha512-k1U0IRzLMo7ZlYIfzRu23Oh6MiIFasgpb9X76eqfFZAqwH44UI4KTBvBYIZ1dSL9ZzChTB9ShHfLkR4pdW5krQ==}
    engines: {node: '>= 0.4'}
    dependencies:
      has-tostringtag: 1.0.0
    dev: true

  /is-number/7.0.0:
    resolution: {integrity: sha512-41Cifkg6e8TylSpdtTpeLVMqvSBEVzTttHvERD741+pnZ8ANv0004MRL43QKPDlK9cGvNp6NZWZUBlbGXYxxng==}
    engines: {node: '>=0.12.0'}
    dev: true

  /is-path-inside/3.0.3:
    resolution: {integrity: sha512-Fd4gABb+ycGAmKou8eMftCupSir5lRxqf4aD/vd0cD2qc4HL07OjCeuHMr8Ro4CoMaeCKDB0/ECBOVWjTwUvPQ==}
    engines: {node: '>=8'}
    dev: true

  /is-plain-object/3.0.1:
    resolution: {integrity: sha512-Xnpx182SBMrr/aBik8y+GuR4U1L9FqMSojwDQwPMmxyC6bvEqly9UBCxhauBF5vNh2gwWJNX6oDV7O+OM4z34g==}
    engines: {node: '>=0.10.0'}
    dev: true

  /is-reference/1.2.1:
    resolution: {integrity: sha512-U82MsXXiFIrjCK4otLT+o2NA2Cd2g5MLoOVXUZjIOhLurrRxpEXzI8O0KZHr3IjLvlAH1kTPYSuqer5T9ZVBKQ==}
    dependencies:
      '@types/estree': 1.0.1
    dev: true

  /is-regex/1.1.4:
    resolution: {integrity: sha512-kvRdxDsxZjhzUX07ZnLydzS1TU/TJlTUHHY4YLL87e37oUA49DfkLqgy+VjFocowy29cKvcSiu+kIv728jTTVg==}
    engines: {node: '>= 0.4'}
    dependencies:
      call-bind: 1.0.2
      has-tostringtag: 1.0.0
    dev: true

  /is-shared-array-buffer/1.0.2:
    resolution: {integrity: sha512-sqN2UDu1/0y6uvXyStCOzyhAjCSlHceFoMKJW8W9EU9cvic/QdsZ0kEU93HEy3IUEFZIiH/3w+AH/UQbPHNdhA==}
    dependencies:
      call-bind: 1.0.2
    dev: true

  /is-stream/2.0.1:
    resolution: {integrity: sha512-hFoiJiTl63nn+kstHGBtewWSKnQLpyb155KHheA1l39uvtO9nWIop1p3udqPcUd/xbF1VLMO4n7OI6p7RbngDg==}
    engines: {node: '>=8'}
    dev: true

  /is-string/1.0.7:
    resolution: {integrity: sha512-tE2UXzivje6ofPW7l23cjDOMa09gb7xlAqG6jG5ej6uPV32TlWP3NKPigtaGeHNu9fohccRYvIiZMfOOnOYUtg==}
    engines: {node: '>= 0.4'}
    dependencies:
      has-tostringtag: 1.0.0
    dev: true

  /is-symbol/1.0.4:
    resolution: {integrity: sha512-C/CPBqKWnvdcxqIARxyOh4v1UUEOCHpgDa0WYgpKDFMszcrPcffg5uhwSgPCLD2WWxmq6isisz87tzT01tuGhg==}
    engines: {node: '>= 0.4'}
    dependencies:
      has-symbols: 1.0.3
    dev: true

  /is-typed-array/1.1.12:
    resolution: {integrity: sha512-Z14TF2JNG8Lss5/HMqt0//T9JeHXttXy5pH/DBU4vi98ozO2btxzq9MwYDZYnKwU8nRsz/+GVFVRDq3DkVuSPg==}
    engines: {node: '>= 0.4'}
    dependencies:
      which-typed-array: 1.1.11
    dev: true

  /is-weakref/1.0.2:
    resolution: {integrity: sha512-qctsuLZmIQ0+vSSMfoVvyFe2+GSEvnmZ2ezTup1SBse9+twCCeial6EEi3Nc2KFcf6+qz2FBPnjXsk8xhKSaPQ==}
    dependencies:
      call-bind: 1.0.2
    dev: true

  /is-wsl/2.2.0:
    resolution: {integrity: sha512-fKzAra0rGJUUBwGBgNkHZuToZcn+TtXHpeCgmkMJMMYx1sQDYaCSyjJBSCa2nH1DGm7s3n1oBnohoVTBaN7Lww==}
    engines: {node: '>=8'}
    dependencies:
      is-docker: 2.2.1
    dev: true

  /isarray/2.0.5:
    resolution: {integrity: sha512-xHjhDr3cNBK0BzdUJSPXZntQUx/mwMS5Rw4A7lPJ90XGAO6ISP/ePDNuo0vhqOZU+UD5JoodwCAAoZQd3FeAKw==}
    dev: true

  /isbinaryfile/5.0.0:
    resolution: {integrity: sha512-UDdnyGvMajJUWCkib7Cei/dvyJrrvo4FIrsvSFWdPpXSUorzXrDJ0S+X5Q4ZlasfPjca4yqCNNsjbCeiy8FFeg==}
    engines: {node: '>= 14.0.0'}
    dev: true

  /isexe/2.0.0:
    resolution: {integrity: sha512-RHxMLp9lnKHGHRng9QFhRCMbYAcVpn69smSGcq3f36xjgVVWThj4qqLbTLlq7Ssj8B+fIQ1EuCEGI2lKsyQeIw==}
    dev: true

  /jju/1.4.0:
    resolution: {integrity: sha512-8wb9Yw966OSxApiCt0K3yNJL8pnNeIv+OEq2YMidz4FKP6nonSRoOXc80iXY4JaN2FC11B9qsNmDsm+ZOfMROA==}
    dev: true

  /js-tokens/4.0.0:
    resolution: {integrity: sha512-RdJUflcE3cUzKiMqQgsCu06FPu9UdIJO0beYbPhHN4k6apgJtifcoCtT9bcxOpYBtpD2kCM6Sbzg4CausW/PKQ==}
    dev: true

  /js-yaml/3.13.1:
    resolution: {integrity: sha512-YfbcO7jXDdyj0DGxYVSlSeQNHbD7XPWvrVWeVUujrQEoZzWJIRrCPoyk6kL6IAjAG2IolMK4T0hNUe0HOUs5Jw==}
    hasBin: true
    dependencies:
      argparse: 1.0.10
      esprima: 4.0.1
    dev: true

  /js-yaml/4.1.0:
    resolution: {integrity: sha512-wpxZs9NoxZaJESJGIZTyDEaYpl0FKSA+FB9aJiyemKhMwkxQg63h4T1KJgUGHpTqPDNRcmmYLugrRjJlBtWvRA==}
    hasBin: true
    dependencies:
      argparse: 2.0.1
    dev: true

  /jsesc/0.5.0:
    resolution: {integrity: sha512-uZz5UnB7u4T9LvwmFqXii7pZSouaRPorGs5who1Ip7VO0wxanFvBL7GkM6dTHlgX+jhBApRetaWpnDabOeTcnA==}
    hasBin: true
    dev: true

  /jsesc/2.5.2:
    resolution: {integrity: sha512-OYu7XEzjkCQ3C5Ps3QIZsQfNpqoJyZZA99wd9aWd05NCtC5pWOkShK2mkL6HXQR6/Cy2lbNdPlZBpuQHXE63gA==}
    engines: {node: '>=4'}
    hasBin: true
    dev: true

  /json-schema-traverse/0.4.1:
    resolution: {integrity: sha512-xbbCH5dCYU5T8LcEhhuh7HJ88HXuW3qsI3Y0zOZFKfZEHcpWiHU/Jxzk629Brsab/mMiHQti9wMP+845RPe3Vg==}
    dev: true

  /json-stable-stringify-without-jsonify/1.0.1:
    resolution: {integrity: sha512-Bdboy+l7tA3OGW6FjyFHWkP5LuByj1Tk33Ljyq0axyzdk9//JSi2u3fP1QSmd1KNwq6VOKYGlAu87CisVir6Pw==}
    dev: true

  /json5/1.0.2:
    resolution: {integrity: sha512-g1MWMLBiz8FKi1e4w0UyVL3w+iJceWAFBAaBnnGKOpNa5f8TLktkbre1+s6oICydWAm+HRUGTmI+//xv2hvXYA==}
    hasBin: true
    dependencies:
      minimist: 1.2.8
    dev: true

  /json5/2.2.3:
    resolution: {integrity: sha512-XmOWe7eyHYH14cLdVPoyg+GOH3rYX++KpzrylJwSW98t3Nk+U8XOl8FWKOgwtzdb8lXGf6zYwDUzeHMWfxasyg==}
    engines: {node: '>=6'}
    hasBin: true
    dev: true

  /jsonfile/4.0.0:
    resolution: {integrity: sha512-m6F1R3z8jjlf2imQHS2Qez5sjKWQzbuuhuJ/FKYFRZvPE3PuHcSMVZzfsLhGVOkfd20obL5SWEBew5ShlquNxg==}
    optionalDependencies:
      graceful-fs: 4.2.11
    dev: true

  /jsonfile/6.1.0:
    resolution: {integrity: sha512-5dgndWOriYSm5cnYaJNhalLNDKOqFwyDB/rr1E9ZsGciGvKPs8R2xYGCacuf3z6K1YKDz182fd+fY3cn3pMqXQ==}
    dependencies:
      universalify: 2.0.0
    optionalDependencies:
      graceful-fs: 4.2.11
    dev: true

  /keygrip/1.1.0:
    resolution: {integrity: sha512-iYSchDJ+liQ8iwbSI2QqsQOvqv58eJCEanyJPJi+Khyu8smkcKSFUCbPwzFcL7YVtZ6eONjqRX/38caJ7QjRAQ==}
    engines: {node: '>= 0.6'}
    dependencies:
      tsscmp: 1.0.6
    dev: true

  /koa-compose/4.1.0:
    resolution: {integrity: sha512-8ODW8TrDuMYvXRwra/Kh7/rJo9BtOfPc6qO8eAfC80CnCvSjSl0bkRM24X6/XBBEyj0v1nRUQ1LyOy3dbqOWXw==}
    dev: true

  /koa-convert/2.0.0:
    resolution: {integrity: sha512-asOvN6bFlSnxewce2e/DK3p4tltyfC4VM7ZwuTuepI7dEQVcvpyFuBcEARu1+Hxg8DIwytce2n7jrZtRlPrARA==}
    engines: {node: '>= 10'}
    dependencies:
      co: 4.6.0
      koa-compose: 4.1.0
    dev: true

  /koa-etag/4.0.0:
    resolution: {integrity: sha512-1cSdezCkBWlyuB9l6c/IFoe1ANCDdPBxkDkRiaIup40xpUub6U/wwRXoKBZw/O5BifX9OlqAjYnDyzM6+l+TAg==}
    dependencies:
      etag: 1.8.1
    dev: true

  /koa-send/5.0.1:
    resolution: {integrity: sha512-tmcyQ/wXXuxpDxyNXv5yNNkdAMdFRqwtegBXUaowiQzUKqJehttS0x2j0eOZDQAyloAth5w6wwBImnFzkUz3pQ==}
    engines: {node: '>= 8'}
    dependencies:
      debug: 4.3.4
      http-errors: 1.8.1
      resolve-path: 1.4.0
    transitivePeerDependencies:
      - supports-color
    dev: true

  /koa-static/5.0.0:
    resolution: {integrity: sha512-UqyYyH5YEXaJrf9S8E23GoJFQZXkBVJ9zYYMPGz919MSX1KuvAcycIuS0ci150HCoPf4XQVhQ84Qf8xRPWxFaQ==}
    engines: {node: '>= 7.6.0'}
    dependencies:
      debug: 3.2.7
      koa-send: 5.0.1
    transitivePeerDependencies:
      - supports-color
    dev: true

  /koa/2.14.2:
    resolution: {integrity: sha512-VFI2bpJaodz6P7x2uyLiX6RLYpZmOJqNmoCst/Yyd7hQlszyPwG/I9CQJ63nOtKSxpt5M7NH67V6nJL2BwCl7g==}
    engines: {node: ^4.8.4 || ^6.10.1 || ^7.10.1 || >= 8.1.4}
    dependencies:
      accepts: 1.3.8
      cache-content-type: 1.0.1
      content-disposition: 0.5.4
      content-type: 1.0.5
      cookies: 0.8.0
      debug: 4.3.4
      delegates: 1.0.0
      depd: 2.0.0
      destroy: 1.2.0
      encodeurl: 1.0.2
      escape-html: 1.0.3
      fresh: 0.5.2
      http-assert: 1.5.0
      http-errors: 1.8.1
      is-generator-function: 1.0.10
      koa-compose: 4.1.0
      koa-convert: 2.0.0
      on-finished: 2.4.1
      only: 0.0.2
      parseurl: 1.3.3
      statuses: 1.5.0
      type-is: 1.6.18
      vary: 1.1.2
    transitivePeerDependencies:
      - supports-color
    dev: true

  /levn/0.4.1:
    resolution: {integrity: sha512-+bT2uH4E5LGE7h/n3evcS/sQlJXCpIp6ym8OWJ5eV6+67Dsql/LaaT7qJBAt2rzfoa/5QBGBhxDix1dMt2kQKQ==}
    engines: {node: '>= 0.8.0'}
    dependencies:
      prelude-ls: 1.2.1
      type-check: 0.4.0
    dev: true

  /lil-gui/0.19.2:
    resolution: {integrity: sha512-nU8j4ND702ouGfQZoaTN4dfXxacvGOAVK0DtmZBVcUYUAeYQXLQAjAN50igMHiba3T5jZyKEjXZU+Ntm1Qs6ZQ==}
    dev: false

  /locate-path/5.0.0:
    resolution: {integrity: sha512-t7hw9pI+WvuwNJXwk5zVHpyhIqzg2qTlklJOf0mVxGSbe3Fp2VieZcduNYjaLDoy6p9uGpQEGWG87WpMKlNq8g==}
    engines: {node: '>=8'}
    dependencies:
      p-locate: 4.1.0
    dev: true

  /locate-path/6.0.0:
    resolution: {integrity: sha512-iPZK6eYjbxRu3uB4/WZ3EsEIMJFMqAoopl3R+zuq0UjcAm/MO6KCweDgPfP3elTztoKP3KtnVHxTn2NHBSDVUw==}
    engines: {node: '>=10'}
    dependencies:
      p-locate: 5.0.0
    dev: true

  /lodash-es/4.17.21:
    resolution: {integrity: sha512-mKnC+QJ9pWVzv+C4/U3rRsHapFfHvQFoFB92e52xeyGMcX6/OlIl78je1u8vePzYZSkkogMPJ2yjxxsb89cxyw==}
    dev: false

  /lodash.assignwith/4.2.0:
    resolution: {integrity: sha512-ZznplvbvtjK2gMvnQ1BR/zqPFZmS6jbK4p+6Up4xcRYA7yMIwxHCfbTcrYxXKzzqLsQ05eJPVznEW3tuwV7k1g==}
    dev: true

  /lodash.camelcase/4.3.0:
    resolution: {integrity: sha512-TwuEnCnxbc3rAvhf/LbG7tJUDzhqXyFnv3dtzLOPgCG/hODL7WFnsbwktkD7yUV0RrreP/l1PALq/YSg6VvjlA==}
    dev: true

  /lodash.debounce/4.0.8:
    resolution: {integrity: sha512-FT1yDzDYEoYWhnSGnpE/4Kj1fLZkDFyqRb7fNt6FdYOSxlUWAtp42Eh6Wb0rGIv/m9Bgo7x4GhQbm5Ys4SG5ow==}
    dev: true

  /lodash.get/4.4.2:
    resolution: {integrity: sha512-z+Uw/vLuy6gQe8cfaFWD7p0wVv8fJl3mbzXh33RS+0oW2wvUqiRXiQ69gLWSLpgB5/6sU+r6BlQR0MBILadqTQ==}
    dev: true

  /lodash.isequal/4.5.0:
    resolution: {integrity: sha512-pDo3lu8Jhfjqls6GkMgpahsF9kCyayhgykjyLMNFTKWrpVdAQtYyB4muAMWozBB4ig/dtWAmsMxLEI8wuz+DYQ==}
    dev: true

  /lodash.merge/4.6.2:
    resolution: {integrity: sha512-0KpjqXRVvrYyCsX1swR/XTK0va6VQkQM6MNo7PqW77ByjAhoARA8EfrP1N4+KlKj8YS0ZUCtRT/YUuhyYDujIQ==}
    dev: true

  /lodash/4.17.21:
    resolution: {integrity: sha512-v2kDEe57lecTulaDIuNTPy3Ry4gLGJ6Z1O3vE1krgXZNrsQ+LFTGHVxVjcXPs17LhbZVGedAJv8XZ1tvj5FvSg==}
    dev: true

  /lru-cache/5.1.1:
    resolution: {integrity: sha512-KpNARQA3Iwv+jTA0utUVVbrh+Jlrr1Fv0e56GGzAFOXN7dk/FviaDW8LHmK52DlcH4WP2n6gI8vN1aesBFgo9w==}
    dependencies:
      yallist: 3.1.1
    dev: true

  /lru-cache/6.0.0:
    resolution: {integrity: sha512-Jo6dJ04CmSjuznwJSS3pUeWmd/H0ffTlkXXgwZi+eq1UCmqQwCh+eLsYOYCwY991i2Fah4h1BEMCx4qThGbsiA==}
    engines: {node: '>=10'}
    dependencies:
      yallist: 4.0.0
    dev: true

  /magic-string/0.27.0:
    resolution: {integrity: sha512-8UnnX2PeRAPZuN12svgR9j7M1uWMovg/CEnIwIG0LFkXSJJe4PdfUGiTGl8V9bsBHFUtfVINcSyYxd7q+kx9fA==}
    engines: {node: '>=12'}
    dependencies:
      '@jridgewell/sourcemap-codec': 1.4.15
    dev: true

  /magic-string/0.30.2:
    resolution: {integrity: sha512-lNZdu7pewtq/ZvWUp9Wpf/x7WzMTsR26TWV03BRZrXFsv+BI6dy8RAiKgm1uM/kyR0rCfUcqvOlXKG66KhIGug==}
    engines: {node: '>=12'}
    dependencies:
      '@jridgewell/sourcemap-codec': 1.4.15
    dev: true

  /make-dir/3.1.0:
    resolution: {integrity: sha512-g3FeP20LNwhALb/6Cz6Dd4F2ngze0jz7tbzrD2wAV+o9FeNHe4rL+yK2md0J/fiSf1sa1ADhXqi5+oVwOM/eGw==}
    engines: {node: '>=8'}
    dependencies:
      semver: 6.3.1
    dev: true

  /media-typer/0.3.0:
    resolution: {integrity: sha512-dq+qelQ9akHpcOl/gUVRTxVIOkAJ1wR3QAvb4RsVjS8oVoFjDGTc679wJYmUmknUF5HwMLOgb5O+a3KxfWapPQ==}
    engines: {node: '>= 0.6'}
    dev: true

  /merge2/1.4.1:
    resolution: {integrity: sha512-8q7VEgMJW4J8tcfVPy8g09NcQwZdbwFEqhe/WZkoIzjn/3TGDwtOCYtXGxA3O8tPzpczCCDgv+P2P5y00ZJOOg==}
    engines: {node: '>= 8'}
    dev: true

  /micromatch/4.0.5:
    resolution: {integrity: sha512-DMy+ERcEW2q8Z2Po+WNXuw3c5YaUSFjAO5GsJqfEl7UjvtIuFKO6ZrKvcItdy98dwFI2N1tg3zNIdKaQT+aNdA==}
    engines: {node: '>=8.6'}
    dependencies:
      braces: 3.0.2
      picomatch: 2.3.1
    dev: true

  /mime-db/1.52.0:
    resolution: {integrity: sha512-sPU4uV7dYlvtWJxwwxHD0PuihVNiE7TyAbQ5SWxDCB9mUYvOgroQOwYQQOKPJ8CIbE+1ETVlOoK1UC2nU3gYvg==}
    engines: {node: '>= 0.6'}
    dev: true

  /mime-types/2.1.35:
    resolution: {integrity: sha512-ZDY+bPm5zTTF+YpCrAU9nK0UgICYPT0QtT1NZWFv4s++TNkcgVaT0g6+4R2uI4MjQjzysHB1zxuWL50hzaeXiw==}
    engines: {node: '>= 0.6'}
    dependencies:
      mime-db: 1.52.0
    dev: true

  /minimatch/3.0.5:
    resolution: {integrity: sha512-tUpxzX0VAzJHjLu0xUfFv1gwVp9ba3IOuRAVH2EGuRW8a5emA2FlACLqiT/lDVtS1W+TGNwqz3sWaNyLgDJWuw==}
    dependencies:
      brace-expansion: 1.1.11
    dev: true

  /minimatch/3.1.2:
    resolution: {integrity: sha512-J7p63hRiAjw1NDEww1W7i37+ByIrOWO5XQQAzZ3VOcL0PNybwpfmV/N05zFAzwQ9USyEcX6t3UO+K5aqBQOIHw==}
    dependencies:
      brace-expansion: 1.1.11
    dev: true

  /minimatch/5.1.6:
    resolution: {integrity: sha512-lKwV/1brpG6mBUFHtb7NUmtABCb2WZZmm2wNiOA5hAb8VdCS4B3dtMWyvcoViccwAW/COERjXLt0zP1zXUN26g==}
    engines: {node: '>=10'}
    dependencies:
      brace-expansion: 2.0.1
    dev: true

  /minimist/1.2.8:
    resolution: {integrity: sha512-2yyAR8qBkN3YuheJanUpWC5U3bb5osDywNB8RzDVlDwDHbocAJveqqj1u8+SVD7jkWT4yvsHCpWqqWqAxb0zCA==}
    dev: true

  /mkdirp/0.5.6:
    resolution: {integrity: sha512-FP+p8RB8OWpF3YZBCrP5gtADmtXApB5AMLn+vdyA+PyxCjrCs00mjyUozssO33cwDeT3wNGdLxJ5M//YqtHAJw==}
    hasBin: true
    dependencies:
      minimist: 1.2.8
    dev: true

  /ms/2.1.2:
    resolution: {integrity: sha512-sGkPx+VjMtmA6MX27oA4FBFELFCZZ4S4XqeGOXCv68tT+jb3vk/RyaKWP0PTKyWtmLSM0b+adUTEvbs1PEaH2w==}
    dev: true

  /ms/2.1.3:
    resolution: {integrity: sha512-6FlzubTLZG3J2a/NVCAleEhjzq5oxgHyaCU9yYXvcLsvoVaHJq/s5xXI6/XXP6tz7R9xAOtHnSO/tXtF3WRTlA==}
    dev: true

  /nanocolors/0.2.13:
    resolution: {integrity: sha512-0n3mSAQLPpGLV9ORXT5+C/D4mwew7Ebws69Hx4E2sgz2ZA5+32Q80B9tL8PbL7XHnRDiAxH/pnrUJ9a4fkTNTA==}
    dev: true

  /natural-compare-lite/1.4.0:
    resolution: {integrity: sha512-Tj+HTDSJJKaZnfiuw+iaF9skdPpTo2GtEly5JHnWV/hfv2Qj/9RKsGISQtLh2ox3l5EAGw487hnBee0sIJ6v2g==}
    dev: true

  /natural-compare/1.4.0:
    resolution: {integrity: sha512-OWND8ei3VtNC9h7V60qff3SVobHr996CTwgxubgyQYEpg290h9J0buyECNNJexkFm5sOajh5G116RYA1c8ZMSw==}
    dev: true

  /negotiator/0.6.3:
    resolution: {integrity: sha512-+EUsqGPLsM+j/zdChZjsnX51g4XrHFOIXwfnCVPGlQk/k5giakcKsuxCObBRu6DSm9opw/O6slWbJdghQM4bBg==}
    engines: {node: '>= 0.6'}
    dev: true

  /node-releases/2.0.13:
    resolution: {integrity: sha512-uYr7J37ae/ORWdZeQ1xxMJe3NtdmqMC/JZK+geofDrkLUApKRHPd18/TxtBOJ4A0/+uUIliorNrfYV6s1b02eQ==}
    dev: true

  /normalize-path/3.0.0:
    resolution: {integrity: sha512-6eZs5Ls3WtCisHWp9S2GUy8dqkpGi4BVSz3GaqiE6ezub0512ESztXUwUB6C6IKbQkY2Pnb/mD4WYojCRwcwLA==}
    engines: {node: '>=0.10.0'}
    dev: true

  /object-inspect/1.12.3:
    resolution: {integrity: sha512-geUvdk7c+eizMNUDkRpW1wJwgfOiOeHbxBR/hLXK1aT6zmVSO0jsQcs7fj6MGw89jC/cjGfLcNOrtMYtGqm81g==}
    dev: true

  /object-keys/1.1.1:
    resolution: {integrity: sha512-NuAESUOUMrlIXOfHKzD6bpPu3tYt3xvjNdRIQ+FeT0lNb4K8WR70CaDxhuNguS2XG+GjkyMwOzsN5ZktImfhLA==}
    engines: {node: '>= 0.4'}
    dev: true

  /object.assign/4.1.4:
    resolution: {integrity: sha512-1mxKf0e58bvyjSCtKYY4sRe9itRk3PJpquJOjeIkz885CczcI4IvJJDLPS72oowuSh+pBxUFROpX+TU++hxhZQ==}
    engines: {node: '>= 0.4'}
    dependencies:
      call-bind: 1.0.2
      define-properties: 1.2.0
      has-symbols: 1.0.3
      object-keys: 1.1.1
    dev: true

  /object.fromentries/2.0.6:
    resolution: {integrity: sha512-VciD13dswC4j1Xt5394WR4MzmAQmlgN72phd/riNp9vtD7tp4QQWJ0R4wvclXcafgcYK8veHRed2W6XeGBvcfg==}
    engines: {node: '>= 0.4'}
    dependencies:
      call-bind: 1.0.2
      define-properties: 1.2.0
      es-abstract: 1.22.1
    dev: true

  /object.groupby/1.0.0:
    resolution: {integrity: sha512-70MWG6NfRH9GnbZOikuhPPYzpUpof9iW2J9E4dW7FXTqPNb6rllE6u39SKwwiNh8lCwX3DDb5OgcKGiEBrTTyw==}
    dependencies:
      call-bind: 1.0.2
      define-properties: 1.2.0
      es-abstract: 1.22.1
      get-intrinsic: 1.2.1
    dev: true

  /object.values/1.1.6:
    resolution: {integrity: sha512-FVVTkD1vENCsAcwNs9k6jea2uHC/X0+JcjG8YA60FN5CMaJmG95wT9jek/xX9nornqGRrBkKtzuAu2wuHpKqvw==}
    engines: {node: '>= 0.4'}
    dependencies:
      call-bind: 1.0.2
      define-properties: 1.2.0
      es-abstract: 1.22.1
    dev: true

  /on-finished/2.4.1:
    resolution: {integrity: sha512-oVlzkg3ENAhCk2zdv7IJwd/QUD4z2RxRwpkcGY8psCVcCYZNq4wYnVWALHM+brtuJjePWiYF/ClmuDr8Ch5+kg==}
    engines: {node: '>= 0.8'}
    dependencies:
      ee-first: 1.1.1
    dev: true

  /once/1.4.0:
    resolution: {integrity: sha512-lNaJgI+2Q5URQBkccEKHTQOPaXdUxnZZElQTZY0MFUAuaEqe1E+Nyvgdz/aIyNi6Z9MzO5dv1H8n58/GELp3+w==}
    dependencies:
      wrappy: 1.0.2
    dev: true

  /only/0.0.2:
    resolution: {integrity: sha512-Fvw+Jemq5fjjyWz6CpKx6w9s7xxqo3+JCyM0WXWeCSOboZ8ABkyvP8ID4CZuChA/wxSx+XSJmdOm8rGVyJ1hdQ==}
    dev: true

  /open/8.4.2:
    resolution: {integrity: sha512-7x81NCL719oNbsq/3mh+hVrAWmFuEYUqrq/Iw3kUzH8ReypT9QQ0BLoJS7/G9k6N81XjW4qHWtjWwe/9eLy1EQ==}
    engines: {node: '>=12'}
    dependencies:
      define-lazy-prop: 2.0.0
      is-docker: 2.2.1
      is-wsl: 2.2.0
    dev: true

  /optionator/0.9.3:
    resolution: {integrity: sha512-JjCoypp+jKn1ttEFExxhetCKeJt9zhAgAve5FXHixTvFDW/5aEktX9bufBKLRRMdU7bNtpLfcGu94B3cdEJgjg==}
    engines: {node: '>= 0.8.0'}
    dependencies:
      '@aashutoshrathi/word-wrap': 1.2.6
      deep-is: 0.1.4
      fast-levenshtein: 2.0.6
      levn: 0.4.1
      prelude-ls: 1.2.1
      type-check: 0.4.0
    dev: true

  /p-limit/2.3.0:
    resolution: {integrity: sha512-//88mFWSJx8lxCzwdAABTJL2MyWB12+eIY7MDL2SqLmAkeKU9qxRvWuSyTjm3FUmpBEMuFfckAIqEaVGUDxb6w==}
    engines: {node: '>=6'}
    dependencies:
      p-try: 2.2.0
    dev: true

  /p-limit/3.1.0:
    resolution: {integrity: sha512-TYOanM3wGwNGsZN2cVTYPArw454xnXj5qmWF1bEoAc4+cU/ol7GVh7odevjp1FNHduHc3KZMcFduxU5Xc6uJRQ==}
    engines: {node: '>=10'}
    dependencies:
      yocto-queue: 0.1.0
    dev: true

  /p-locate/4.1.0:
    resolution: {integrity: sha512-R79ZZ/0wAxKGu3oYMlz8jy/kbhsNrS7SKZ7PxEHBgJ5+F2mtFW2fK2cOtBh1cHYkQsbzFV7I+EoRKe6Yt0oK7A==}
    engines: {node: '>=8'}
    dependencies:
      p-limit: 2.3.0
    dev: true

  /p-locate/5.0.0:
    resolution: {integrity: sha512-LaNjtRWUBY++zB5nE/NwcaoMylSPk+S+ZHNB1TzdbMJMny6dynpAGt7X/tl/QYq3TIeE6nxHppbo2LGymrG5Pw==}
    engines: {node: '>=10'}
    dependencies:
      p-limit: 3.1.0
    dev: true

  /p-try/2.2.0:
    resolution: {integrity: sha512-R4nPAVTAU0B9D35/Gk3uJf/7XYbQcyohSKdvAxIRSNghFl4e71hVoGnBNQz9cWaXxO2I10KTC+3jMdvvoKw6dQ==}
    engines: {node: '>=6'}
    dev: true

  /parent-module/1.0.1:
    resolution: {integrity: sha512-GQ2EWRpQV8/o+Aw8YqtfZZPfNRWZYkbidE9k5rpl/hC3vtHHBfGm2Ifi6qWV+coDGkrUKZAxE3Lot5kcsRlh+g==}
    engines: {node: '>=6'}
    dependencies:
      callsites: 3.1.0
    dev: true

  /parse5/6.0.1:
    resolution: {integrity: sha512-Ofn/CTFzRGTTxwpNEs9PP93gXShHcTq255nzRYSKe8AkVpZY7e1fpmTfOyoIvjP5HG7Z2ZM7VS9PPhQGW2pOpw==}
    dev: true

  /parseurl/1.3.3:
    resolution: {integrity: sha512-CiyeOxFT/JZyN5m0z9PfXw4SCBJ6Sygz1Dpl0wqjlhDEGGBP1GnsUVEL0p63hoG1fcj3fHynXi9NYO4nWOL+qQ==}
    engines: {node: '>= 0.8'}
    dev: true

  /path-exists/4.0.0:
    resolution: {integrity: sha512-ak9Qy5Q7jYb2Wwcey5Fpvg2KoAc/ZIhLSLOSBmRmygPsGwkVVt0fZa0qrtMz+m6tJTAHfZQ8FnmB4MG4LWy7/w==}
    engines: {node: '>=8'}
    dev: true

  /path-is-absolute/1.0.1:
    resolution: {integrity: sha512-AVbw3UJ2e9bq64vSaS9Am0fje1Pa8pbGqTTsmXfaIiMpnr5DlDhfJOuLj9Sf95ZPVDAUerDfEk88MPmPe7UCQg==}
    engines: {node: '>=0.10.0'}
    dev: true

  /path-key/3.1.1:
    resolution: {integrity: sha512-ojmeN0qd+y0jszEtoY48r0Peq5dwMEkIlCOu6Q5f41lfkswXuKtYrhgoTpLnyIcHm24Uhqx+5Tqm2InSwLhE6Q==}
    engines: {node: '>=8'}
    dev: true

  /path-parse/1.0.7:
    resolution: {integrity: sha512-LDJzPVEEEPR+y48z93A0Ed0yXb8pAByGWo/k5YYdYgpY2/2EsOsksJrq7lOHxryrVOn1ejG6oAp8ahvOIQD8sw==}
    dev: true

  /path-type/4.0.0:
    resolution: {integrity: sha512-gDKb8aZMDeD/tZWs9P6+q0J9Mwkdl6xMV8TjnGP3qJVJ06bdMgkbBlLU8IdfOsIsFz2BW1rNVT3XuNEl8zPAvw==}
    engines: {node: '>=8'}
    dev: true

  /picocolors/1.0.0:
    resolution: {integrity: sha512-1fygroTLlHu66zi26VoTDv8yRgm0Fccecssto+MhsZ0D/DGW2sm8E8AjW7NU5VVTRt5GxbeZ5qBuJr+HyLYkjQ==}
    dev: true

  /picomatch/2.3.1:
    resolution: {integrity: sha512-JU3teHTNjmE2VCGFzuY8EXzCDVwEqB2a8fsIvwaStHhAWJEeVd1o1QD80CU6+ZdEXXSLbSsuLwJjkCBWqRQUVA==}
    engines: {node: '>=8.6'}
    dev: true

  /pkg-dir/4.2.0:
    resolution: {integrity: sha512-HRDzbaKjC+AOWVXxAU/x54COGeIv9eb+6CkDSQoNTt4XyWoIJvuPsXizxu/Fr23EiekbtZwmh1IcIG/l/a10GQ==}
    engines: {node: '>=8'}
    dependencies:
      find-up: 4.1.0
    dev: true

  /portfinder/1.0.32:
    resolution: {integrity: sha512-on2ZJVVDXRADWE6jnQaX0ioEylzgBpQk8r55NE4wjXW1ZxO+BgDlY6DXwj20i0V8eB4SenDQ00WEaxfiIQPcxg==}
    engines: {node: '>= 0.12.0'}
    dependencies:
      async: 2.6.4
      debug: 3.2.7
      mkdirp: 0.5.6
    dev: true

  /prelude-ls/1.2.1:
    resolution: {integrity: sha512-vkcDPrRZo1QZLbn5RLGPpg/WmIQ65qoWWhcGKf/b5eplkkarX0m9z8ppCat4mlOqUsWpyNuYgO3VRyrYHSzX5g==}
    engines: {node: '>= 0.8.0'}
    dev: true

  /prettier-linter-helpers/1.0.0:
    resolution: {integrity: sha512-GbK2cP9nraSSUF9N2XwUwqfzlAFlMNYYl+ShE/V+H8a9uNl/oUqB1w2EL54Jh0OlyRSd8RfWYJ3coVS4TROP2w==}
    engines: {node: '>=6.0.0'}
    dependencies:
      fast-diff: 1.3.0
    dev: true

  /prettier/2.8.8:
    resolution: {integrity: sha512-tdN8qQGvNjw4CHbY+XXk0JgCXn9QiF21a55rBe5LJAU+kDyC4WQn4+awm2Xfk2lQMk5fKup9XgzTZtGkjBdP9Q==}
    engines: {node: '>=10.13.0'}
    hasBin: true
    dev: true

  /punycode/2.3.0:
    resolution: {integrity: sha512-rRV+zQD8tVFys26lAGR9WUuS4iUAngJScM+ZRSKtvl5tKeZ2t5bvdNFdNHBW9FWR4guGHlgmsZ1G7BSm2wTbuA==}
    engines: {node: '>=6'}
    dev: true

  /queue-microtask/1.2.3:
    resolution: {integrity: sha512-NuaNSa6flKT5JaSYQzJok04JzTL1CA6aGhv5rfLW3PgqA+M2ChpZQnAC8h8i4ZFkBS8X5RqkDBHA7r4hej3K9A==}
    dev: true

  /randombytes/2.1.0:
    resolution: {integrity: sha512-vYl3iOX+4CKUWuxGi9Ukhie6fsqXqS9FE2Zaic4tNFD2N2QQaXOMFbuKK4QmDHC0JO6B1Zp41J0LpT0oR68amQ==}
    dependencies:
      safe-buffer: 5.2.1
    dev: true

  /readdirp/3.6.0:
    resolution: {integrity: sha512-hOS089on8RduqdbhvQ5Z37A0ESjsqz6qnRcffsMU3495FuTdqSm+7bhJ29JvIOsBDEEnan5DPu9t3To9VRlMzA==}
    engines: {node: '>=8.10.0'}
    dependencies:
      picomatch: 2.3.1
    dev: true

  /rechoir/0.6.2:
    resolution: {integrity: sha512-HFM8rkZ+i3zrV+4LQjwQ0W+ez98pApMGM3HUrN04j3CqzPOzl9nmP15Y8YXNm8QHGv/eacOVEjqhmWpkRV0NAw==}
    engines: {node: '>= 0.10'}
    dependencies:
      resolve: 1.22.4
    dev: true

  /regenerate-unicode-properties/10.1.0:
    resolution: {integrity: sha512-d1VudCLoIGitcU/hEg2QqvyGZQmdC0Lf8BqdOMXGFSvJP4bNV1+XqbPQeHHLD51Jh4QJJ225dlIFvY4Ly6MXmQ==}
    engines: {node: '>=4'}
    dependencies:
      regenerate: 1.4.2
    dev: true

  /regenerate/1.4.2:
    resolution: {integrity: sha512-zrceR/XhGYU/d/opr2EKO7aRHUeiBI8qjtfHqADTwZd6Szfy16la6kqD0MIUs5z5hx6AaKa+PixpPrR289+I0A==}
    dev: true

  /regenerator-runtime/0.14.0:
    resolution: {integrity: sha512-srw17NI0TUWHuGa5CFGGmhfNIeja30WMBfbslPNhf6JrqQlLN5gcrvig1oqPxiVaXb0oW0XRKtH6Nngs5lKCIA==}
    dev: true

  /regenerator-transform/0.15.2:
    resolution: {integrity: sha512-hfMp2BoF0qOk3uc5V20ALGDS2ddjQaLrdl7xrGXvAIow7qeWRM2VA2HuCHkUKk9slq3VwEwLNK3DFBqDfPGYtg==}
    dependencies:
      '@babel/runtime': 7.22.10
    dev: true

  /regexp.prototype.flags/1.5.0:
    resolution: {integrity: sha512-0SutC3pNudRKgquxGoRGIz946MZVHqbNfPjBdxeOhBrdgDKlRoXmYLQN9xRbrR09ZXWeGAdPuif7egofn6v5LA==}
    engines: {node: '>= 0.4'}
    dependencies:
      call-bind: 1.0.2
      define-properties: 1.2.0
      functions-have-names: 1.2.3
    dev: true

  /regexpu-core/5.3.2:
    resolution: {integrity: sha512-RAM5FlZz+Lhmo7db9L298p2vHP5ZywrVXmVXpmAD9GuL5MPH6t9ROw1iA/wfHkQ76Qe7AaPF0nGuim96/IrQMQ==}
    engines: {node: '>=4'}
    dependencies:
      '@babel/regjsgen': 0.8.0
      regenerate: 1.4.2
      regenerate-unicode-properties: 10.1.0
      regjsparser: 0.9.1
      unicode-match-property-ecmascript: 2.0.0
      unicode-match-property-value-ecmascript: 2.1.0
    dev: true

  /regjsparser/0.9.1:
    resolution: {integrity: sha512-dQUtn90WanSNl+7mQKcXAgZxvUe7Z0SqXlgzv0za4LwiUhyzBC58yQO3liFoUgu8GiJVInAhJjkj1N0EtQ5nkQ==}
    hasBin: true
    dependencies:
      jsesc: 0.5.0
    dev: true

  /replace/1.2.2:
    resolution: {integrity: sha512-C4EDifm22XZM2b2JOYe6Mhn+lBsLBAvLbK8drfUQLTfD1KYl/n3VaW/CDju0Ny4w3xTtegBpg8YNSpFJPUDSjA==}
    engines: {node: '>= 6'}
    hasBin: true
    dependencies:
      chalk: 2.4.2
      minimatch: 3.0.5
      yargs: 15.4.1
    dev: true

  /require-directory/2.1.1:
    resolution: {integrity: sha512-fGxEI7+wsG9xrvdjsrlmL22OMTTiHRwAMroiEeMgq8gzoLC/PQr7RsRDSTLUg/bZAZtF+TVIkHc6/4RIKrui+Q==}
    engines: {node: '>=0.10.0'}
    dev: true

  /require-main-filename/2.0.0:
    resolution: {integrity: sha512-NKN5kMDylKuldxYLSUfrbo5Tuzh4hd+2E8NPPX02mZtn1VuREQToYe/ZdlJy+J3uCpfaiGF05e7B8W0iXbQHmg==}
    dev: true

  /resolve-from/4.0.0:
    resolution: {integrity: sha512-pb/MYmXstAkysRFx8piNI1tGFNQIFA3vkE3Gq4EuA1dF6gHp/+vgZqsCGJapvy8N3Q+4o7FwvquPJcnZ7RYy4g==}
    engines: {node: '>=4'}
    dev: true

  /resolve-path/1.4.0:
    resolution: {integrity: sha512-i1xevIst/Qa+nA9olDxLWnLk8YZbi8R/7JPbCMcgyWaFR6bKWaexgJgEB5oc2PKMjYdrHynyz0NY+if+H98t1w==}
    engines: {node: '>= 0.8'}
    dependencies:
      http-errors: 1.6.3
      path-is-absolute: 1.0.1
    dev: true

  /resolve-pkg-maps/1.0.0:
    resolution: {integrity: sha512-seS2Tj26TBVOC2NIc2rOe2y2ZO7efxITtLZcGSOnHHNOQ7CkiUBfw0Iw2ck6xkIhPwLhKNLS8BO+hEpngQlqzw==}
    dev: true

  /resolve/1.19.0:
    resolution: {integrity: sha512-rArEXAgsBG4UgRGcynxWIWKFvh/XZCcS8UJdHhwy91zwAvCZIbcs+vAbflgBnNjYMs/i/i+/Ux6IZhML1yPvxg==}
    dependencies:
      is-core-module: 2.13.0
      path-parse: 1.0.7
    dev: true

  /resolve/1.22.4:
    resolution: {integrity: sha512-PXNdCiPqDqeUou+w1C2eTQbNfxKSuMxqTCuvlmmMsk1NWHL5fRrhY6Pl0qEYYc6+QqGClco1Qj8XnjPego4wfg==}
    hasBin: true
    dependencies:
      is-core-module: 2.13.0
      path-parse: 1.0.7
      supports-preserve-symlinks-flag: 1.0.0
    dev: true

  /reusify/1.0.4:
    resolution: {integrity: sha512-U9nH88a3fc/ekCF1l0/UP1IosiuIjyTh7hBvXVMHYgVcfGvt897Xguj2UOLDeI5BG2m7/uwyaLVT6fbtCwTyzw==}
    engines: {iojs: '>=1.0.0', node: '>=0.10.0'}
    dev: true

  /rimraf/3.0.2:
    resolution: {integrity: sha512-JZkJMZkAGFFPP2YqXZXPbMlMBgsxzE8ILs4lMIX/2o0L9UBw9O/Y3o6wFw/i9YLapcUJWwqbi3kdxIPdC62TIA==}
    hasBin: true
    dependencies:
      glob: 7.2.3
    dev: true

  /rollup-plugin-copy/3.4.0:
    resolution: {integrity: sha512-rGUmYYsYsceRJRqLVlE9FivJMxJ7X6jDlP79fmFkL8sJs7VVMSVyA2yfyL+PGyO/vJs4A87hwhgVfz61njI+uQ==}
    engines: {node: '>=8.3'}
    dependencies:
      '@types/fs-extra': 8.1.2
      colorette: 1.4.0
      fs-extra: 8.1.0
      globby: 10.0.1
      is-plain-object: 3.0.1
    dev: true

  /rollup-plugin-dts/5.3.1_rollup@3.28.0+typescript@5.2.2:
    resolution: {integrity: sha512-gusMi+Z4gY/JaEQeXnB0RUdU82h1kF0WYzCWgVmV4p3hWXqelaKuCvcJawfeg+EKn2T1Ie+YWF2OiN1/L8bTVg==}
    engines: {node: '>=v14.21.3'}
    peerDependencies:
      rollup: ^3.0
      typescript: ^4.1 || ^5.0
    dependencies:
      magic-string: 0.30.2
      rollup: 3.28.0
      typescript: 5.2.2
    optionalDependencies:
      '@babel/code-frame': 7.22.10
    dev: true

  /rollup-plugin-import-css/3.3.1_rollup@3.28.0:
    resolution: {integrity: sha512-/v/OjjDPhhhbua5w4VzHRTtqfyyG950jJSObtM9os5ELGgaHiolNOvpZNk2KeTSFMuhdrXirGXM64bluHgwySA==}
    engines: {node: '>=16'}
    peerDependencies:
      rollup: ^2.x.x || ^3.x.x
    dependencies:
      '@rollup/pluginutils': 5.0.3_rollup@3.28.0
      rollup: 3.28.0
    dev: true

  /rollup-plugin-swc3/0.8.2_@swc+core@1.3.78+rollup@3.28.0:
    resolution: {integrity: sha512-8C8rw7Iw3s+RvIooDu0IaXGQDijYFiDpKMuwQPxv3onwa/ysojz3BzG8Lr2AbhX6Hd/2UT2wkerFFwOWQ3ytOQ==}
    engines: {node: '>=12'}
    peerDependencies:
      '@swc/core': '>=1.2.165'
      rollup: ^2.0.0 || ^3.0.0
    dependencies:
      '@fastify/deepmerge': 1.3.0
      '@rollup/pluginutils': 4.2.1
      '@swc/core': 1.3.78
      get-tsconfig: 4.7.0
      rollup: 3.28.0
    dev: true

  /rollup-plugin-typescript2/0.34.1_rollup@3.28.0+typescript@5.2.2:
    resolution: {integrity: sha512-P4cHLtGikESmqi1CA+tdMDUv8WbQV48mzPYt77TSTOPJpERyZ9TXdDgjSDix8Fkqce6soYz3+fa4lrC93IEkcw==}
    peerDependencies:
      rollup: '>=1.26.3'
      typescript: '>=2.4.0'
    dependencies:
      '@rollup/pluginutils': 4.2.1
      find-cache-dir: 3.3.2
      fs-extra: 10.1.0
      rollup: 3.28.0
      semver: 7.5.4
      tslib: 2.6.2
      typescript: 5.2.2
    dev: true

  /rollup/2.79.1:
    resolution: {integrity: sha512-uKxbd0IhMZOhjAiD5oAFp7BqvkA4Dv47qpOCtaNvng4HBwdbWtdOh8f5nZNuk2rp51PMGk3bzfWu5oayNEuYnw==}
    engines: {node: '>=10.0.0'}
    hasBin: true
    optionalDependencies:
      fsevents: 2.3.2
    dev: true

  /rollup/3.28.0:
    resolution: {integrity: sha512-d7zhvo1OUY2SXSM6pfNjgD5+d0Nz87CUp4mt8l/GgVP3oBsPwzNvSzyu1me6BSG9JIgWNTVcafIXBIyM8yQ3yw==}
    engines: {node: '>=14.18.0', npm: '>=8.0.0'}
    hasBin: true
    optionalDependencies:
      fsevents: 2.3.2
    dev: true

  /run-parallel/1.2.0:
    resolution: {integrity: sha512-5l4VyZR86LZ/lDxZTR6jqL8AFE2S0IFLMP26AbjsLVADxHdhB/c0GUsH+y39UfCi3dzz8OlQuPmnaJOMoDHQBA==}
    dependencies:
      queue-microtask: 1.2.3
    dev: true

  /run-script-os/1.1.6:
    resolution: {integrity: sha512-ql6P2LzhBTTDfzKts+Qo4H94VUKpxKDFz6QxxwaUZN0mwvi7L3lpOI7BqPCq7lgDh3XLl0dpeXwfcVIitlrYrw==}
    hasBin: true
    dev: true

  /rxjs/7.5.2:
    resolution: {integrity: sha512-PwDt186XaL3QN5qXj/H9DGyHhP3/RYYgZZwqBv9Tv8rsAaiwFH1IsJJlcgD37J7UW5a6O67qX0KWKS3/pu0m4w==}
    dependencies:
      tslib: 2.6.2
    dev: false

  /safe-array-concat/1.0.0:
    resolution: {integrity: sha512-9dVEFruWIsnie89yym+xWTAYASdpw3CJV7Li/6zBewGf9z2i1j31rP6jnY0pHEO4QZh6N0K11bFjWmdR8UGdPQ==}
    engines: {node: '>=0.4'}
    dependencies:
      call-bind: 1.0.2
      get-intrinsic: 1.2.1
      has-symbols: 1.0.3
      isarray: 2.0.5
    dev: true

  /safe-buffer/5.2.1:
    resolution: {integrity: sha512-rp3So07KcdmmKbGvgaNxQSJr7bGVSVk5S9Eq1F+ppbRo70+YeaDxkw5Dd8NPN+GD6bjnYm2VuPuCXmpuYvmCXQ==}
    dev: true

  /safe-regex-test/1.0.0:
    resolution: {integrity: sha512-JBUUzyOgEwXQY1NuPtvcj/qcBDbDmEvWufhlnXZIm75DEHp+afM1r1ujJpJsV/gSM4t59tpDyPi1sd6ZaPFfsA==}
    dependencies:
      call-bind: 1.0.2
      get-intrinsic: 1.2.1
      is-regex: 1.1.4
    dev: true

  /semver/6.3.1:
    resolution: {integrity: sha512-BR7VvDCVHO+q2xBEWskxS6DJE1qRnb7DxzUrogb71CWoSficBxYsiAGd+Kl0mmq/MprG9yArRkyrQxTO6XjMzA==}
    hasBin: true
    dev: true

  /semver/7.5.4:
    resolution: {integrity: sha512-1bCSESV6Pv+i21Hvpxp3Dx+pSD8lIPt8uVjRrxAUt/nbswYc+tK6Y2btiULjd4+fnq15PX+nqQDC7Oft7WkwcA==}
    engines: {node: '>=10'}
    hasBin: true
    dependencies:
      lru-cache: 6.0.0
    dev: true

  /serialize-javascript/6.0.1:
    resolution: {integrity: sha512-owoXEFjWRllis8/M1Q+Cw5k8ZH40e3zhp/ovX+Xr/vi1qj6QesbyXXViFbpNvWvPNAD62SutwEXavefrLJWj7w==}
    dependencies:
      randombytes: 2.1.0
    dev: true

  /set-blocking/2.0.0:
    resolution: {integrity: sha512-KiKBS8AnWGEyLzofFfmvKwpdPzqiy16LvQfK3yv/fVH7Bj13/wl3JSR1J+rfgRE9q7xUJK4qvgS8raSOeLUehw==}
    dev: true

  /setprototypeof/1.1.0:
    resolution: {integrity: sha512-BvE/TwpZX4FXExxOxZyRGQQv651MSwmWKZGqvmPcRIjDqWub67kTKuIMx43cZZrS/cBBzwBcNDWoFxt2XEFIpQ==}
    dev: true

  /setprototypeof/1.2.0:
    resolution: {integrity: sha512-E5LDX7Wrp85Kil5bhZv46j8jOeboKq5JMmYM3gVGdGH8xFpPWXUMsNrlODCrkoxMEeNi/XZIwuRvY4XNwYMJpw==}
    dev: true

  /shebang-command/2.0.0:
    resolution: {integrity: sha512-kHxr2zZpYtdmrN1qDjrrX/Z1rR1kG8Dx+gkpK1G4eXmvXswmcE1hTWBWYUzlraYw1/yZp6YuDY77YtvbN0dmDA==}
    engines: {node: '>=8'}
    dependencies:
      shebang-regex: 3.0.0
    dev: true

  /shebang-regex/3.0.0:
    resolution: {integrity: sha512-7++dFhtcx3353uBaq8DDR4NuxBetBzC7ZQOhmTQInHEd6bSrXdiEyzCvG07Z44UYdLShWUyXt5M/yhz8ekcb1A==}
    engines: {node: '>=8'}
    dev: true

  /shelljs/0.8.5:
    resolution: {integrity: sha512-TiwcRcrkhHvbrZbnRcFYMLl30Dfov3HKqzp5tO5b4pt6G/SezKcYhmDg15zXVBswHmctSAQKznqNW2LO5tTDow==}
    engines: {node: '>=4'}
    hasBin: true
    dependencies:
      glob: 7.2.3
      interpret: 1.4.0
      rechoir: 0.6.2
    dev: true

  /shx/0.3.4:
    resolution: {integrity: sha512-N6A9MLVqjxZYcVn8hLmtneQWIJtp8IKzMP4eMnx+nqkvXoqinUPCbUFLp2UcWTEIUONhlk0ewxr/jaVGlc+J+g==}
    engines: {node: '>=6'}
    hasBin: true
    dependencies:
      minimist: 1.2.8
      shelljs: 0.8.5
    dev: true

  /side-channel/1.0.4:
    resolution: {integrity: sha512-q5XPytqFEIKHkGdiMIrY10mvLRvnQh42/+GoBlFW3b2LXLE2xxJpZFdm94we0BaoV3RwJyGqg5wS7epxTv0Zvw==}
    dependencies:
      call-bind: 1.0.2
      get-intrinsic: 1.2.1
      object-inspect: 1.12.3
    dev: true

  /slash/3.0.0:
    resolution: {integrity: sha512-g9Q1haeby36OSStwb4ntCGGGaKsaVSjQ68fBxoQcutl5fS1vuY18H3wSt3jFyFtrkx+Kz0V1G85A4MyAdDMi2Q==}
    engines: {node: '>=8'}
    dev: true

  /smob/1.4.0:
    resolution: {integrity: sha512-MqR3fVulhjWuRNSMydnTlweu38UhQ0HXM4buStD/S3mc/BzX3CuM9OmhyQpmtYCvoYdl5ris6TI0ZqH355Ymqg==}
    dev: true

  /source-map-support/0.5.21:
    resolution: {integrity: sha512-uBHU3L3czsIyYXKX88fdrGovxdSCoTGDRZ6SYXtSRxLZUzHg5P/66Ht6uoUlHu9EZod+inXhKo3qQgwXUT/y1w==}
    dependencies:
      buffer-from: 1.1.2
      source-map: 0.6.1
    dev: true

  /source-map/0.6.1:
    resolution: {integrity: sha512-UjgapumWlbMhkBgzT7Ykc5YXUT46F0iKu8SGXq0bcwP5dz/h0Plj6enJqjz1Zbq2l5WaqYnrVbwWOWMyF3F47g==}
    engines: {node: '>=0.10.0'}
    dev: true

  /sprintf-js/1.0.3:
    resolution: {integrity: sha512-D9cPgkvLlV3t3IzL0D0YLvGA9Ahk4PcvVwUbN0dSGr1aP0Nrt4AEnTUbuGvquEC0mA64Gqt1fzirlRs5ibXx8g==}
    dev: true

  /statuses/1.5.0:
    resolution: {integrity: sha512-OpZ3zP+jT1PI7I8nemJX4AKmAX070ZkYPVWV/AaKTJl+tXCTGyVdC1a4SL8RUQYEwk/f34ZX8UTykN68FwrqAA==}
    engines: {node: '>= 0.6'}
    dev: true

  /stream-read-all/3.0.1:
    resolution: {integrity: sha512-EWZT9XOceBPlVJRrYcykW8jyRSZYbkb/0ZK36uLEmoWVO5gxBOnntNTseNzfREsqxqdfEGQrD8SXQ3QWbBmq8A==}
    engines: {node: '>=10'}
    dev: true

  /string-argv/0.3.2:
    resolution: {integrity: sha512-aqD2Q0144Z+/RqG52NeHEkZauTAUWJO8c6yTftGJKO3Tja5tUgIfmIl6kExvhtxSDP7fXB6DvzkfMpCd/F3G+Q==}
    engines: {node: '>=0.6.19'}
    dev: true

  /string-width/4.2.3:
    resolution: {integrity: sha512-wKyQRQpjJ0sIp62ErSZdGsjMJWsap5oRNihHhu6G7JVO/9jIB6UyevL+tXuOqrng8j/cxKTWyWUwvSTriiZz/g==}
    engines: {node: '>=8'}
    dependencies:
      emoji-regex: 8.0.0
      is-fullwidth-code-point: 3.0.0
      strip-ansi: 6.0.1
    dev: true

  /string.prototype.trim/1.2.7:
    resolution: {integrity: sha512-p6TmeT1T3411M8Cgg9wBTMRtY2q9+PNy9EV1i2lIXUN/btt763oIfxwN3RR8VU6wHX8j/1CFy0L+YuThm6bgOg==}
    engines: {node: '>= 0.4'}
    dependencies:
      call-bind: 1.0.2
      define-properties: 1.2.0
      es-abstract: 1.22.1
    dev: true

  /string.prototype.trimend/1.0.6:
    resolution: {integrity: sha512-JySq+4mrPf9EsDBEDYMOb/lM7XQLulwg5R/m1r0PXEFqrV0qHvl58sdTilSXtKOflCsK2E8jxf+GKC0T07RWwQ==}
    dependencies:
      call-bind: 1.0.2
      define-properties: 1.2.0
      es-abstract: 1.22.1
    dev: true

  /string.prototype.trimstart/1.0.6:
    resolution: {integrity: sha512-omqjMDaY92pbn5HOX7f9IccLA+U1tA9GvtU4JrodiXFfYB7jPzzHpRzpglLAjtUV6bB557zwClJezTqnAiYnQA==}
    dependencies:
      call-bind: 1.0.2
      define-properties: 1.2.0
      es-abstract: 1.22.1
    dev: true

  /strip-ansi/6.0.1:
    resolution: {integrity: sha512-Y38VPSHcqkFrCpFnQ9vuSXmquuv5oXOKpGeT6aGrr3o3Gc9AlVa6JBfUSOCnbxGGZF+/0ooI7KrPuUSztUdU5A==}
    engines: {node: '>=8'}
    dependencies:
      ansi-regex: 5.0.1
    dev: true

  /strip-bom/3.0.0:
    resolution: {integrity: sha512-vavAMRXOgBVNF6nyEEmL3DBK19iRpDcoIwW+swQ+CbGiu7lju6t+JklA1MHweoWtadgt4ISVUsXLyDq34ddcwA==}
    engines: {node: '>=4'}
    dev: true

  /strip-json-comments/3.1.1:
    resolution: {integrity: sha512-6fPc+R4ihwqP6N/aIv2f1gMH8lOVtWQHoqC4yK6oSDVVocumAsfCqjkXnqiYMhmMwS/mEHLp7Vehlt3ql6lEig==}
    engines: {node: '>=8'}
    dev: true

  /supports-color/5.5.0:
    resolution: {integrity: sha512-QjVjwdXIt408MIiAqCX4oUKsgU2EqAGzs2Ppkm4aQYbjm+ZEWEcW4SfFNTr4uMNZma0ey4f5lgLrkB0aX0QMow==}
    engines: {node: '>=4'}
    dependencies:
      has-flag: 3.0.0
    dev: true

  /supports-color/7.2.0:
    resolution: {integrity: sha512-qpCAvRl9stuOHveKsn7HncJRvv501qIacKzQlO/+Lwxc9+0q2wLyv4Dfvt80/DPn2pqOBsJdDiogXGR9+OvwRw==}
    engines: {node: '>=8'}
    dependencies:
      has-flag: 4.0.0
    dev: true

  /supports-preserve-symlinks-flag/1.0.0:
    resolution: {integrity: sha512-ot0WnXS9fgdkgIcePe6RHNk1WA8+muPa6cSjeR3V8K27q9BB1rTE3R1p7Hv0z1ZyAc8s6Vvv8DIyWf681MAt0w==}
    engines: {node: '>= 0.4'}
    dev: true

  /table-layout/3.0.2:
    resolution: {integrity: sha512-rpyNZYRw+/C+dYkcQ3Pr+rLxW4CfHpXjPDnG7lYhdRoUcZTUt+KEsX+94RGp/aVp/MQU35JCITv2T/beY4m+hw==}
    engines: {node: '>=12.17'}
    hasBin: true
    dependencies:
      '@75lb/deep-merge': 1.1.1
      array-back: 6.2.2
      command-line-args: 5.2.1
      command-line-usage: 7.0.1
      stream-read-all: 3.0.1
      typical: 7.1.1
      wordwrapjs: 5.1.0
    dev: true

  /terser/5.19.2:
    resolution: {integrity: sha512-qC5+dmecKJA4cpYxRa5aVkKehYsQKc+AHeKl0Oe62aYjBL8ZA33tTljktDHJSaxxMnbI5ZYw+o/S2DxxLu8OfA==}
    engines: {node: '>=10'}
    hasBin: true
    dependencies:
      '@jridgewell/source-map': 0.3.5
      acorn: 8.10.0
      commander: 2.20.3
      source-map-support: 0.5.21
    dev: true

  /text-table/0.2.0:
    resolution: {integrity: sha512-N+8UisAXDGk8PFXP4HAzVR9nbfmVJ3zYLAWiTIoqC5v5isinhr+r5uaO8+7r3BMfuNIufIsA7RdpVgacC2cSpw==}
    dev: true

  /to-fast-properties/2.0.0:
    resolution: {integrity: sha512-/OaKK0xYrs3DmxRYqL/yDc+FxFUVYhDlXMhRmv3z915w2HF1tnN1omB354j8VUGO/hbRzyD6Y3sA7v7GS/ceog==}
    engines: {node: '>=4'}
    dev: true

  /to-regex-range/5.0.1:
    resolution: {integrity: sha512-65P7iz6X5yEr1cwcgvQxbbIw7Uk3gOy5dIdtZ4rDveLqhrdJP+Li/Hx6tyK0NEb+2GCyneCMJiGqrADCSNk8sQ==}
    engines: {node: '>=8.0'}
    dependencies:
      is-number: 7.0.0
    dev: true

  /toidentifier/1.0.1:
    resolution: {integrity: sha512-o5sSPKEkg/DIQNmH43V0/uerLrpzVedkUh8tGNvaeXpfpuwjKenlSox/2O/BTlZUtEe+JG7s5YhEz608PlAHRA==}
    engines: {node: '>=0.6'}
    dev: true

  /tr46/3.0.0:
    resolution: {integrity: sha512-l7FvfAHlcmulp8kr+flpQZmVwtu7nfRV7NZujtN0OqES8EL4O4e0qqzL0DC5gAvx/ZC/9lk6rhcUwYvkBnBnYA==}
    engines: {node: '>=12'}
    dependencies:
      punycode: 2.3.0
    dev: true

  /ts-keycode-enum/1.0.6:
    resolution: {integrity: sha512-DF8+Cf/FJJnPRxwz8agCoDelQXKZWQOS/gnnwx01nZ106tPJdB3BgJ9QTtLwXgR82D8O+nTjuZzWgf0Rg4vuRA==}
    dev: false

  /tsconfig-paths/3.14.2:
    resolution: {integrity: sha512-o/9iXgCYc5L/JxCHPe3Hvh8Q/2xm5Z+p18PESBU6Ff33695QnCHBEjcytY2q19ua7Mbl/DavtBOLq+oG0RCL+g==}
    dependencies:
      '@types/json5': 0.0.29
      json5: 1.0.2
      minimist: 1.2.8
      strip-bom: 3.0.0
    dev: true

  /tslib/1.14.1:
    resolution: {integrity: sha512-Xni35NKzjgMrwevysHTCArtLDpPvye8zV/0E4EyYn43P7/7qvQwPh9BGkHewbMulVntbigmcT7rdX3BNo9wRJg==}
    dev: true

  /tslib/2.6.2:
    resolution: {integrity: sha512-AEYxH93jGFPn/a2iVAwW87VuUIkR1FVUKB77NwMF7nBTDkDrrT/Hpt/IrCJ0QXhW27jTBDcf5ZY7w6RiqTMw2Q==}

  /tsscmp/1.0.6:
    resolution: {integrity: sha512-LxhtAkPDTkVCMQjt2h6eBVY28KCjikZqZfMcC15YBeNjkgUpdCfBu5HoiOTDu86v6smE8yOjyEktJ8hlbANHQA==}
    engines: {node: '>=0.6.x'}
    dev: true

  /tsutils/3.21.0_typescript@5.2.2:
    resolution: {integrity: sha512-mHKK3iUXL+3UF6xL5k0PEhKRUBKPBCv/+RkEOpjRWxxx27KKRBmmA60A9pgOUvMi8GKhRMPEmjBRPzs2W7O1OA==}
    engines: {node: '>= 6'}
    peerDependencies:
      typescript: '>=2.8.0 || >= 3.2.0-dev || >= 3.3.0-dev || >= 3.4.0-dev || >= 3.5.0-dev || >= 3.6.0-dev || >= 3.6.0-beta || >= 3.7.0-dev || >= 3.7.0-beta'
    dependencies:
      tslib: 1.14.1
      typescript: 5.2.2
    dev: true

  /type-check/0.4.0:
    resolution: {integrity: sha512-XleUoc9uwGXqjWwXaUTZAmzMcFZ5858QA2vvx1Ur5xIcixXIP+8LnFDgRplU30us6teqdlskFfu+ae4K79Ooew==}
    engines: {node: '>= 0.8.0'}
    dependencies:
      prelude-ls: 1.2.1
    dev: true

  /type-fest/0.20.2:
    resolution: {integrity: sha512-Ne+eE4r0/iWnpAxD852z3A+N0Bt5RN//NjJwRd2VFHEmrywxf5vsZlh4R6lixl6B+wz/8d+maTSAkN1FIkI3LQ==}
    engines: {node: '>=10'}
    dev: true

  /type-is/1.6.18:
    resolution: {integrity: sha512-TkRKr9sUTxEH8MdfuCSP7VizJyzRNMjj2J2do2Jr3Kym598JVdEksuzPQCnlFPW4ky9Q+iA+ma9BGm06XQBy8g==}
    engines: {node: '>= 0.6'}
    dependencies:
      media-typer: 0.3.0
      mime-types: 2.1.35
    dev: true

  /typed-array-buffer/1.0.0:
    resolution: {integrity: sha512-Y8KTSIglk9OZEr8zywiIHG/kmQ7KWyjseXs1CbSo8vC42w7hg2HgYTxSWwP0+is7bWDc1H+Fo026CpHFwm8tkw==}
    engines: {node: '>= 0.4'}
    dependencies:
      call-bind: 1.0.2
      get-intrinsic: 1.2.1
      is-typed-array: 1.1.12
    dev: true

  /typed-array-byte-length/1.0.0:
    resolution: {integrity: sha512-Or/+kvLxNpeQ9DtSydonMxCx+9ZXOswtwJn17SNLvhptaXYDJvkFFP5zbfU/uLmvnBJlI4yrnXRxpdWH/M5tNA==}
    engines: {node: '>= 0.4'}
    dependencies:
      call-bind: 1.0.2
      for-each: 0.3.3
      has-proto: 1.0.1
      is-typed-array: 1.1.12
    dev: true

  /typed-array-byte-offset/1.0.0:
    resolution: {integrity: sha512-RD97prjEt9EL8YgAgpOkf3O4IF9lhJFr9g0htQkm0rchFp/Vx7LW5Q8fSXXub7BXAODyUQohRMyOc3faCPd0hg==}
    engines: {node: '>= 0.4'}
    dependencies:
      available-typed-arrays: 1.0.5
      call-bind: 1.0.2
      for-each: 0.3.3
      has-proto: 1.0.1
      is-typed-array: 1.1.12
    dev: true

  /typed-array-length/1.0.4:
    resolution: {integrity: sha512-KjZypGq+I/H7HI5HlOoGHkWUUGq+Q0TPhQurLbyrVrvnKTBgzLhIJ7j6J/XTQOi0d1RjyZ0wdas8bKs2p0x3Ng==}
    dependencies:
      call-bind: 1.0.2
      for-each: 0.3.3
      is-typed-array: 1.1.12
    dev: true

  /typescript/5.0.4:
    resolution: {integrity: sha512-cW9T5W9xY37cc+jfEnaUvX91foxtHkza3Nw3wkoF4sSlKn0MONdkdEndig/qPBWXNkmplh3NzayQzCiHM4/hqw==}
    engines: {node: '>=12.20'}
    hasBin: true
    dev: true

  /typescript/5.2.2:
    resolution: {integrity: sha512-mI4WrpHsbCIcwT9cF4FZvr80QUeKvsUsUvKDoR+X/7XHQH98xYD8YHZg7ANtz2GtZt/CBq2QJ0thkGJMHfqc1w==}
    engines: {node: '>=14.17'}
    hasBin: true
    dev: true

  /typical/4.0.0:
    resolution: {integrity: sha512-VAH4IvQ7BDFYglMd7BPRDfLgxZZX4O4TFcRDA6EN5X7erNJJq+McIEp8np9aVtxrCJ6qx4GTYVfOWNjcqwZgRw==}
    engines: {node: '>=8'}
    dev: true

  /typical/7.1.1:
    resolution: {integrity: sha512-T+tKVNs6Wu7IWiAce5BgMd7OZfNYUndHwc5MknN+UHOudi7sGZzuHdCadllRuqJ3fPtgFtIH9+lt9qRv6lmpfA==}
    engines: {node: '>=12.17'}
    dev: true

  /unbox-primitive/1.0.2:
    resolution: {integrity: sha512-61pPlCD9h51VoreyJ0BReideM3MDKMKnh6+V9L08331ipq6Q8OFXZYiqP6n/tbHx4s5I9uRhcye6BrbkizkBDw==}
    dependencies:
      call-bind: 1.0.2
      has-bigints: 1.0.2
      has-symbols: 1.0.3
      which-boxed-primitive: 1.0.2
    dev: true

  /unicode-canonical-property-names-ecmascript/2.0.0:
    resolution: {integrity: sha512-yY5PpDlfVIU5+y/BSCxAJRBIS1Zc2dDG3Ujq+sR0U+JjUevW2JhocOF+soROYDSaAezOzOKuyyixhD6mBknSmQ==}
    engines: {node: '>=4'}
    dev: true

  /unicode-match-property-ecmascript/2.0.0:
    resolution: {integrity: sha512-5kaZCrbp5mmbz5ulBkDkbY0SsPOjKqVS35VpL9ulMPfSl0J0Xsm+9Evphv9CoIZFwre7aJoa94AY6seMKGVN5Q==}
    engines: {node: '>=4'}
    dependencies:
      unicode-canonical-property-names-ecmascript: 2.0.0
      unicode-property-aliases-ecmascript: 2.1.0
    dev: true

  /unicode-match-property-value-ecmascript/2.1.0:
    resolution: {integrity: sha512-qxkjQt6qjg/mYscYMC0XKRn3Rh0wFPlfxB0xkt9CfyTvpX1Ra0+rAmdX2QyAobptSEvuy4RtpPRui6XkV+8wjA==}
    engines: {node: '>=4'}
    dev: true

  /unicode-property-aliases-ecmascript/2.1.0:
    resolution: {integrity: sha512-6t3foTQI9qne+OZoVQB/8x8rk2k1eVy1gRXhV3oFQ5T6R1dqQ1xtin3XqSlx3+ATBkliTaR/hHyJBm+LVPNM8w==}
    engines: {node: '>=4'}
    dev: true

  /universalify/0.1.2:
    resolution: {integrity: sha512-rBJeI5CXAlmy1pV+617WB9J63U6XcazHHF2f2dbJix4XzpUF0RS3Zbj0FGIOCAva5P/d/GBOYaACQ1w+0azUkg==}
    engines: {node: '>= 4.0.0'}
    dev: true

  /universalify/2.0.0:
    resolution: {integrity: sha512-hAZsKq7Yy11Zu1DE0OzWjw7nnLZmJZYTDZZyEFHZdUhV8FkH5MCfoU1XMaxXovpyW5nq5scPqq0ZDP9Zyl04oQ==}
    engines: {node: '>= 10.0.0'}
    dev: true

  /update-browserslist-db/1.0.11_browserslist@4.21.10:
    resolution: {integrity: sha512-dCwEFf0/oT85M1fHBg4F0jtLwJrutGoHSQXCh7u4o2t1drG+c0a9Flnqww6XUKSfQMPpJBRjU8d4RXB09qtvaA==}
    hasBin: true
    peerDependencies:
      browserslist: '>= 4.21.0'
    dependencies:
      browserslist: 4.21.10
      escalade: 3.1.1
      picocolors: 1.0.0
    dev: true

  /uri-js/4.4.1:
    resolution: {integrity: sha512-7rKUyy33Q1yc98pQ1DAmLtwX109F7TIfWlW1Ydo8Wl1ii1SeHieeh0HHfPeL2fMXK6z0s8ecKs9frCuLJvndBg==}
    dependencies:
      punycode: 2.3.0
    dev: true

  /validator/13.11.0:
    resolution: {integrity: sha512-Ii+sehpSfZy+At5nPdnyMhx78fEoPDkR2XW/zimHEL3MyGJQOCQ7WeP20jPYRz7ZCpcKLB21NxuXHF3bxjStBQ==}
    engines: {node: '>= 0.10'}
    dev: true

  /vary/1.1.2:
    resolution: {integrity: sha512-BNGbWLfd0eUPabhkXUVm0j8uuvREyTh5ovRa/dyow/BqAbZJyC+5fU+IzQOzmAKzYqYRAISoRhdQr3eIZ/PXqg==}
    engines: {node: '>= 0.8'}
    dev: true

  /webidl-conversions/7.0.0:
    resolution: {integrity: sha512-VwddBukDzu71offAQR975unBIGqfKZpM+8ZX6ySk8nYhVoo5CYaZyzt3YBvYtRtO+aoGlqxPg/B87NGVZ/fu6g==}
    engines: {node: '>=12'}
    dev: true

  /whatwg-url/11.0.0:
    resolution: {integrity: sha512-RKT8HExMpoYx4igMiVMY83lN6UeITKJlBQ+vR/8ZJ8OCdSiN3RwCq+9gH0+Xzj0+5IrM6i4j/6LuvzbZIQgEcQ==}
    engines: {node: '>=12'}
    dependencies:
      tr46: 3.0.0
      webidl-conversions: 7.0.0
    dev: true

  /which-boxed-primitive/1.0.2:
    resolution: {integrity: sha512-bwZdv0AKLpplFY2KZRX6TvyuN7ojjr7lwkg6ml0roIy9YeuSr7JS372qlNW18UQYzgYK9ziGcerWqZOmEn9VNg==}
    dependencies:
      is-bigint: 1.0.4
      is-boolean-object: 1.1.2
      is-number-object: 1.0.7
      is-string: 1.0.7
      is-symbol: 1.0.4
    dev: true

  /which-module/2.0.1:
    resolution: {integrity: sha512-iBdZ57RDvnOR9AGBhML2vFZf7h8vmBjhoaZqODJBFWHVtKkDmKuHai3cx5PgVMrX5YDNp27AofYbAwctSS+vhQ==}
    dev: true

  /which-typed-array/1.1.11:
    resolution: {integrity: sha512-qe9UWWpkeG5yzZ0tNYxDmd7vo58HDBc39mZ0xWWpolAGADdFOzkfamWLDxkOWcvHQKVmdTyQdLD4NOfjLWTKew==}
    engines: {node: '>= 0.4'}
    dependencies:
      available-typed-arrays: 1.0.5
      call-bind: 1.0.2
      for-each: 0.3.3
      gopd: 1.0.1
      has-tostringtag: 1.0.0
    dev: true

  /which/2.0.2:
    resolution: {integrity: sha512-BLI3Tl1TW3Pvl70l3yq3Y64i+awpwXqsGBYWkkqMtnbXgrMD+yj7rhW0kuEDxzJaYXGjEW5ogapKNMEKNMjibA==}
    engines: {node: '>= 8'}
    hasBin: true
    dependencies:
      isexe: 2.0.0
    dev: true

  /wordwrapjs/5.1.0:
    resolution: {integrity: sha512-JNjcULU2e4KJwUNv6CHgI46UvDGitb6dGryHajXTDiLgg1/RiGoPSDw4kZfYnwGtEXf2ZMeIewDQgFGzkCB2Sg==}
    engines: {node: '>=12.17'}
    dev: true

  /wrap-ansi/6.2.0:
    resolution: {integrity: sha512-r6lPcBGxZXlIcymEu7InxDMhdW0KDxpLgoFLcguasxCaJ/SOIZwINatK9KY/tf+ZrlywOKU0UDj3ATXUBfxJXA==}
    engines: {node: '>=8'}
    dependencies:
      ansi-styles: 4.3.0
      string-width: 4.2.3
      strip-ansi: 6.0.1
    dev: true

  /wrap-ansi/7.0.0:
    resolution: {integrity: sha512-YVGIj2kamLSTxw6NsZjoBxfSwsn0ycdesmc4p+Q21c5zPuZ1pl+NfxVdxPtdHvmNVOQ6XSYG4AUtyt/Fi7D16Q==}
    engines: {node: '>=10'}
    dependencies:
      ansi-styles: 4.3.0
      string-width: 4.2.3
      strip-ansi: 6.0.1
    dev: true

  /wrappy/1.0.2:
    resolution: {integrity: sha512-l4Sp/DRseor9wL6EvV2+TuQn63dMkPjZ/sp9XkghTEbV9KlPS1xUsZ3u7/IQO4wxtcFB4bgpQPRcR3QCvezPcQ==}
    dev: true

  /ws/7.5.9:
    resolution: {integrity: sha512-F+P9Jil7UiSKSkppIiD94dN07AwvFixvLIj1Og1Rl9GGMuNipJnV9JzjD6XuqmAeiswGvUmNLjr5cFuXwNS77Q==}
    engines: {node: '>=8.3.0'}
    peerDependencies:
      bufferutil: ^4.0.1
      utf-8-validate: ^5.0.2
    peerDependenciesMeta:
      bufferutil:
        optional: true
      utf-8-validate:
        optional: true
    dev: true

  /y18n/4.0.3:
    resolution: {integrity: sha512-JKhqTOwSrqNA1NY5lSztJ1GrBiUodLMmIZuLiDaMRJ+itFd+ABVE8XBjOvIWL+rSqNDC74LCSFmlb/U4UZ4hJQ==}
    dev: true

  /y18n/5.0.8:
    resolution: {integrity: sha512-0pfFzegeDWJHJIAmTLRP2DwHjdF5s7jo9tuztdQxAhINCdvS+3nGINqPd00AphqJR/0LhANUS6/+7SCb98YOfA==}
    engines: {node: '>=10'}
    dev: true

  /yallist/3.1.1:
    resolution: {integrity: sha512-a4UGQaWPH59mOXUYnAG2ewncQS4i4F43Tv3JoAM+s2VDAmS9NsK8GpDMLrCHPksFT7h3K6TOoUNn2pb7RoXx4g==}
    dev: true

  /yallist/4.0.0:
    resolution: {integrity: sha512-3wdGidZyq5PB084XLES5TpOSRA3wjXAlIWMhum2kRcv/41Sn2emQ0dycQW4uZXLejwKvg6EsvbdlVL+FYEct7A==}
    dev: true

  /yargs-parser/18.1.3:
    resolution: {integrity: sha512-o50j0JeToy/4K6OZcaQmW6lyXXKhq7csREXcDwk2omFPJEwUNOVtJKvmDr9EI1fAJZUyZcRF7kxGBWmRXudrCQ==}
    engines: {node: '>=6'}
    dependencies:
      camelcase: 5.3.1
      decamelize: 1.2.0
    dev: true

  /yargs-parser/21.1.1:
    resolution: {integrity: sha512-tVpsJW7DdjecAiFpbIB1e3qxIQsE6NoPc5/eTdrbbIC4h0LVsWhnoa3g+m2HclBIujHzsxZ4VJVA+GUuc2/LBw==}
    engines: {node: '>=12'}
    dev: true

  /yargs/15.4.1:
    resolution: {integrity: sha512-aePbxDmcYW++PaqBsJ+HYUFwCdv4LVvdnhBy78E57PIor8/OVvhMrADFFEDh8DHDFRv/O9i3lPhsENjO7QX0+A==}
    engines: {node: '>=8'}
    dependencies:
      cliui: 6.0.0
      decamelize: 1.2.0
      find-up: 4.1.0
      get-caller-file: 2.0.5
      require-directory: 2.1.1
      require-main-filename: 2.0.0
      set-blocking: 2.0.0
      string-width: 4.2.3
      which-module: 2.0.1
      y18n: 4.0.3
      yargs-parser: 18.1.3
    dev: true

  /yargs/17.7.2:
    resolution: {integrity: sha512-7dSzzRQ++CKnNI/krKnYRV7JKKPUXMEh61soaHKg9mrWEhzFWhFnxPxGl+69cD1Ou63C13NUPCnmIcrvqCuM6w==}
    engines: {node: '>=12'}
    dependencies:
      cliui: 8.0.1
      escalade: 3.1.1
      get-caller-file: 2.0.5
      require-directory: 2.1.1
      string-width: 4.2.3
      y18n: 5.0.8
      yargs-parser: 21.1.1
    dev: true

  /ylru/1.3.2:
    resolution: {integrity: sha512-RXRJzMiK6U2ye0BlGGZnmpwJDPgakn6aNQ0A7gHRbD4I0uvK4TW6UqkK1V0pp9jskjJBAXd3dRrbzWkqJ+6cxA==}
    engines: {node: '>= 4.0.0'}
    dev: true

  /yocto-queue/0.1.0:
    resolution: {integrity: sha512-rVksvsnNCdJ/ohGc6xgPwyN8eheCxsiLM8mxuE/t/mOVqJewPuO1miLpTHQiRgTKCLexL4MeAFVagts7HmNZ2Q==}
    engines: {node: '>=10'}
    dev: true

  /z-schema/5.0.5:
    resolution: {integrity: sha512-D7eujBWkLa3p2sIpJA0d1pr7es+a7m0vFAnZLlCEKq/Ij2k0MLi9Br2UPxoxdYystm5K1yeBGzub0FlYUEWj2Q==}
    engines: {node: '>=8.0.0'}
    hasBin: true
    dependencies:
      lodash.get: 4.4.2
      lodash.isequal: 4.5.0
      validator: 13.11.0
    optionalDependencies:
      commander: 9.5.0
    dev: true<|MERGE_RESOLUTION|>--- conflicted
+++ resolved
@@ -45,19 +45,11 @@
       '@typescript-eslint/parser': ^5.51.0
       '@web/dev-server': ^0.1.35
       '@webgpu/types': ^0.1.40
-<<<<<<< HEAD
       '@zephyr3d/backend-webgl': workspace:^0.1.2
       '@zephyr3d/backend-webgpu': workspace:^0.1.2
       '@zephyr3d/base': workspace:^0.1.2
       '@zephyr3d/device': workspace:^0.1.2
       '@zephyr3d/imgui': workspace:^0.1.2
-=======
-      '@zephyr3d/backend-webgl': workspace:*
-      '@zephyr3d/backend-webgpu': workspace:*
-      '@zephyr3d/base': workspace:*
-      '@zephyr3d/device': workspace:*
-      '@zephyr3d/imgui': workspace:*
->>>>>>> 7ae54e7e
       colors: ^1.4.0
       cross-env: ^7.0.3
       diff: ^5.0.0
@@ -130,13 +122,8 @@
       '@swc/core': ^1.3.62
       '@types/node': ^18.13.0
       '@webgpu/types': ^0.1.40
-<<<<<<< HEAD
       '@zephyr3d/base': workspace:^0.1.2
       '@zephyr3d/device': workspace:^0.1.2
-=======
-      '@zephyr3d/base': workspace:*
-      '@zephyr3d/device': workspace:*
->>>>>>> 7ae54e7e
       cross-env: ^7.0.3
       rollup: ^3.15.0
       rollup-plugin-copy: ^3.4.0
@@ -180,13 +167,8 @@
       '@swc/core': ^1.3.62
       '@types/node': ^18.13.0
       '@webgpu/types': ^0.1.40
-<<<<<<< HEAD
       '@zephyr3d/base': workspace:^0.1.2
       '@zephyr3d/device': workspace:^0.1.2
-=======
-      '@zephyr3d/base': workspace:*
-      '@zephyr3d/device': workspace:*
->>>>>>> 7ae54e7e
       cross-env: ^7.0.3
       rollup: ^3.15.0
       rollup-plugin-copy: ^3.4.0
@@ -269,11 +251,7 @@
       '@swc/core': ^1.3.62
       '@types/node': ^18.13.0
       '@webgpu/types': ^0.1.40
-<<<<<<< HEAD
       '@zephyr3d/base': workspace:^0.1.2
-=======
-      '@zephyr3d/base': workspace:*
->>>>>>> 7ae54e7e
       cross-env: ^7.0.3
       rollup: ^3.15.0
       rollup-plugin-copy: ^3.4.0
@@ -318,13 +296,8 @@
       '@types/emscripten': ^1.39.6
       '@types/node': ^18.13.0
       '@webgpu/types': ^0.1.40
-<<<<<<< HEAD
       '@zephyr3d/base': workspace:^0.1.2
       '@zephyr3d/device': workspace:^0.1.2
-=======
-      '@zephyr3d/base': workspace:*
-      '@zephyr3d/device': workspace:*
->>>>>>> 7ae54e7e
       cross-env: ^7.0.3
       rollup: ^3.15.0
       rollup-plugin-copy: ^3.4.0
@@ -419,13 +392,8 @@
       '@swc/core': ^1.3.62
       '@types/draco3d': ^1.4.9
       '@webgpu/types': ^0.1.40
-<<<<<<< HEAD
       '@zephyr3d/base': workspace:^0.1.2
       '@zephyr3d/device': workspace:^0.1.2
-=======
-      '@zephyr3d/base': workspace:*
-      '@zephyr3d/device': workspace:*
->>>>>>> 7ae54e7e
       cross-env: ^7.0.3
       rollup: ^3.15.0
       rollup-plugin-copy: ^3.4.0
@@ -476,22 +444,12 @@
       '@types/draco3d': ^1.4.9
       '@web/dev-server': ^0.1.35
       '@webgpu/types': ^0.1.40
-<<<<<<< HEAD
       '@zephyr3d/backend-webgl': workspace:^0.1.2
       '@zephyr3d/backend-webgpu': workspace:^0.1.2
       '@zephyr3d/base': workspace:^0.1.2
       '@zephyr3d/device': workspace:^0.1.2
       '@zephyr3d/imgui': workspace:^0.1.2
       '@zephyr3d/scene': workspace:^0.1.2
-=======
-      '@zephyr3d/backend-webgl': workspace:*
-      '@zephyr3d/backend-webgpu': workspace:*
-      '@zephyr3d/base': workspace:*
-      '@zephyr3d/device': workspace:*
-      '@zephyr3d/imgui': workspace:*
-      '@zephyr3d/inspector': workspace:*
-      '@zephyr3d/scene': workspace:*
->>>>>>> 7ae54e7e
       '@zip.js/zip.js': ^2.7.35
       bootstrap: ^5.3.1
       chalk: ^5.2.0
@@ -579,22 +537,13 @@
       '@types/diff': ^5.0.2
       '@web/dev-server': ^0.1.35
       '@webgpu/types': ^0.1.40
-<<<<<<< HEAD
       '@zephyr3d/backend-webgl': workspace:^0.1.2
       '@zephyr3d/backend-webgpu': workspace:^0.1.2
       '@zephyr3d/base': workspace:^0.1.2
       '@zephyr3d/device': workspace:^0.1.2
       '@zephyr3d/imgui': workspace:^0.1.2
+      '@zephyr3d/inspector': workspace:^0.1.0
       '@zephyr3d/scene': workspace:^0.1.2
-=======
-      '@zephyr3d/backend-webgl': workspace:*
-      '@zephyr3d/backend-webgpu': workspace:*
-      '@zephyr3d/base': workspace:*
-      '@zephyr3d/device': workspace:*
-      '@zephyr3d/imgui': workspace:*
-      '@zephyr3d/inspector': workspace:*
-      '@zephyr3d/scene': workspace:*
->>>>>>> 7ae54e7e
       '@zip.js/zip.js': ^2.7.35
       colors: ^1.4.0
       cross-env: ^7.0.3
