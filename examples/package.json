--- conflicted
+++ resolved
@@ -60,20 +60,12 @@
     "@types/diff": "^5.0.2",
     "@webgpu/types": "^0.1.65",
     "diff": "^5.0.0",
-<<<<<<< HEAD
     "@zephyr3d/base": "workspace:^0.1.5",
     "@zephyr3d/device": "workspace:^0.2.4",
     "@zephyr3d/imgui": "workspace:^0.1.4",
     "@zephyr3d/backend-webgl": "workspace:^0.1.8",
-    "@zephyr3d/backend-webgpu": "workspace:^0.1.7"
-=======
-    "@zephyr3d/base": "workspace:*",
-    "@zephyr3d/device": "workspace:*",
-    "@zephyr3d/imgui": "workspace:*",
-    "@zephyr3d/backend-webgl": "workspace:*",
-    "@zephyr3d/backend-webgpu": "workspace:*",
+    "@zephyr3d/backend-webgpu": "workspace:^0.1.7",
     "@rollup/plugin-commonjs": "~28.0.2",
     "rollup-plugin-import-css": "~3.5.8"
->>>>>>> 3e8b4a44
   }
 }