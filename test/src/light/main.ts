--- conflicted
+++ resolved
@@ -1,9 +1,5 @@
 import { Vector3, Vector4 } from '@zephyr3d/base';
-<<<<<<< HEAD
-import { Scene, Application, OrbitCameraController, PerspectiveCamera, Compositor, Tonemap, DirectionalLight, Mesh, BoxShape, LambertMaterial, PlaneShape, PointLight, SpotLight, NewLambertMaterial } from '@zephyr3d/scene';
-=======
 import { Scene, Application, OrbitCameraController, PerspectiveCamera, Compositor, Tonemap, DirectionalLight, Mesh, BoxShape, LambertMaterial, PlaneShape, PointLight, SpotLight } from '@zephyr3d/scene';
->>>>>>> 07e554a5
 import { imGuiEndFrame, imGuiInit, imGuiInjectEvent, imGuiNewFrame } from '@zephyr3d/imgui';
 import * as common from '../common';
 
@@ -59,11 +55,7 @@
   }
 
   // Create several boxes
-<<<<<<< HEAD
-  const boxMaterial = new NewLambertMaterial();
-=======
   const boxMaterial = new LambertMaterial();
->>>>>>> 07e554a5
   boxMaterial.albedoColor = new Vector4(1, 1, 1, 1);
   const boxShape = new BoxShape({ size: 6 });
   for (let i = 0; i < 16; i++) {
@@ -71,11 +63,7 @@
     box.position.setXYZ(Math.random() * 50 - 25, 0, Math.random() * 50 - 25);
   }
   // Create floor
-<<<<<<< HEAD
-  const floorMaterial = new NewLambertMaterial();
-=======
   const floorMaterial = new LambertMaterial();
->>>>>>> 07e554a5
   floorMaterial.albedoColor = new Vector4(1, 1, 1, 1);
   const floor = new Mesh(scene, new PlaneShape({ size: 200 }), floorMaterial);
   floor.position.x = -100;
